
tasks:
  - name: "init okai env"
    init: |
      nvm install v23.3.0
      git checkout $(git describe --tags --abbrev=0)
<<<<<<< HEAD
    command: pnpm install && pnpm run build
=======
    command: pnpm install && pnpm run build
>>>>>>> 70583c78
<|MERGE_RESOLUTION|>--- conflicted
+++ resolved
@@ -4,8 +4,4 @@
     init: |
       nvm install v23.3.0
       git checkout $(git describe --tags --abbrev=0)
-<<<<<<< HEAD
-    command: pnpm install && pnpm run build
-=======
-    command: pnpm install && pnpm run build
->>>>>>> 70583c78
+    command: pnpm install && pnpm run build