import { PostgresDatabaseAdapter } from "@okcashpro/adapter-postgres";
import { SqliteDatabaseAdapter } from "@okcashpro/adapter-sqlite";
import { AutoClientInterface } from "@okcashpro/client-auto";
import { DirectClientInterface } from "@okcashpro/client-direct";
import { DiscordClientInterface } from "@okcashpro/client-discord";
import { TelegramClientInterface } from "@okcashpro/client-telegram";
import { TwitterClientInterface } from "@okcashpro/client-twitter";
import { FarcasterAgentClient } from "@okcashpro/client-farcaster";
import {
    AgentRuntime,
    CacheManager,
    Character,
    Clients,
    DbCacheAdapter,
    FsCacheAdapter,
    IAgentRuntime,
    ICacheManager,
    IDatabaseAdapter,
    IDatabaseCacheAdapter,
    ModelProviderName,
    defaultCharacter,
    okaiLogger,
    settings,
    stringToUuid,
    validateCharacterConfig,
<<<<<<< HEAD
} from "@okcashpro/okai";
import { zgPlugin } from "@okcashpro/plugin-0g";
import createGoatPlugin from "@okcashpro/plugin-goat";
import { bootstrapPlugin } from "@okcashpro/plugin-bootstrap";
// import { buttplugPlugin } from "@okcashpro/plugin-buttplug";
=======
} from "@ai16z/eliza";
import { zgPlugin } from "@ai16z/plugin-0g";
import createGoatPlugin from "@ai16z/plugin-goat";
import { bootstrapPlugin } from "@ai16z/plugin-bootstrap";
// import { intifacePlugin } from "@ai16z/plugin-intiface";
>>>>>>> ca885a88
import {
    coinbaseCommercePlugin,
    coinbaseMassPaymentsPlugin,
    tradePlugin,
    tokenContractPlugin,
    webhookPlugin,
    advancedTradePlugin,
} from "@okcashpro/plugin-coinbase";
import { confluxPlugin } from "@okcashpro/plugin-conflux";
import { imageGenerationPlugin } from "@okcashpro/plugin-image-generation";
import { evmPlugin } from "@okcashpro/plugin-evm";
import { createNodePlugin } from "@okcashpro/plugin-node";
import { solanaPlugin } from "@okcashpro/plugin-solana";
import { teePlugin, TEEMode } from "@okcashpro/plugin-tee";
import { aptosPlugin, TransferAptosToken } from "@okcashpro/plugin-aptos";
import { flowPlugin } from "@okcashpro/plugin-flow";
import Database from "better-sqlite3";
import fs from "fs";
import path from "path";
import readline from "readline";
import { fileURLToPath } from "url";
import yargs from "yargs";

const __filename = fileURLToPath(import.meta.url); // get the resolved path to the file
const __dirname = path.dirname(__filename); // get the name of the directory

export const wait = (minTime: number = 1000, maxTime: number = 3000) => {
    const waitTime =
        Math.floor(Math.random() * (maxTime - minTime + 1)) + minTime;
    return new Promise((resolve) => setTimeout(resolve, waitTime));
};

export function parseArguments(): {
    character?: string;
    characters?: string;
} {
    try {
        return yargs(process.argv.slice(3))
            .option("character", {
                type: "string",
                description: "Path to the character JSON file",
            })
            .option("characters", {
                type: "string",
                description:
                    "Comma separated list of paths to character JSON files",
            })
            .parseSync();
    } catch (error) {
        okaiLogger.error("Error parsing arguments:", error);
        return {};
    }
}

function tryLoadFile(filePath: string): string | null {
    try {
        return fs.readFileSync(filePath, "utf8");
    } catch (e) {
        return null;
    }
}

function isAllStrings(arr: unknown[]): boolean {
    return Array.isArray(arr) && arr.every((item) => typeof item === "string");
}

export async function loadCharacters(
    charactersArg: string
): Promise<Character[]> {
    let characterPaths = charactersArg
        ?.split(",")
        .map((filePath) => filePath.trim());
    const loadedCharacters = [];

    if (characterPaths?.length > 0) {
        for (const characterPath of characterPaths) {
            let content = null;
            let resolvedPath = "";

            // Try different path resolutions in order
            const pathsToTry = [
                characterPath, // exact path as specified
                path.resolve(process.cwd(), characterPath), // relative to cwd
                path.resolve(process.cwd(), "agent", characterPath), // Add this
                path.resolve(__dirname, characterPath), // relative to current script
                path.resolve(
                    __dirname,
                    "characters",
                    path.basename(characterPath)
                ), // relative to agent/characters
                path.resolve(
                    __dirname,
                    "../characters",
                    path.basename(characterPath)
                ), // relative to characters dir from agent
                path.resolve(
                    __dirname,
                    "../../characters",
                    path.basename(characterPath)
                ), // relative to project root characters dir
            ];

            okaiLogger.info(
                "Trying paths:",
                pathsToTry.map((p) => ({
                    path: p,
                    exists: fs.existsSync(p),
                }))
            );

            for (const tryPath of pathsToTry) {
                content = tryLoadFile(tryPath);
                if (content !== null) {
                    resolvedPath = tryPath;
                    break;
                }
            }

            if (content === null) {
                okaiLogger.error(
                    `Error loading character from ${characterPath}: File not found in any of the expected locations`
                );
                okaiLogger.error("Tried the following paths:");
                pathsToTry.forEach((p) => okaiLogger.error(` - ${p}`));
                process.exit(1);
            }

            try {
                const character = JSON.parse(content);
                validateCharacterConfig(character);

                // Handle plugins
                if (isAllStrings(character.plugins)) {
                    okaiLogger.info("Plugins are: ", character.plugins);
                    const importedPlugins = await Promise.all(
                        character.plugins.map(async (plugin) => {
                            const importedPlugin = await import(plugin);
                            return importedPlugin.default;
                        })
                    );
                    character.plugins = importedPlugins;
                }

                loadedCharacters.push(character);
                okaiLogger.info(
                    `Successfully loaded character from: ${resolvedPath}`
                );
            } catch (e) {
                okaiLogger.error(
                    `Error parsing character from ${resolvedPath}: ${e}`
                );
                process.exit(1);
            }
        }
    }

    if (loadedCharacters.length === 0) {
        okaiLogger.info("No characters found, using default character");
        loadedCharacters.push(defaultCharacter);
    }

    return loadedCharacters;
}

export function getTokenForProvider(
    provider: ModelProviderName,
    character: Character
) {
    switch (provider) {
        case ModelProviderName.OPENAI:
            return (
                character.settings?.secrets?.OPENAI_API_KEY ||
                settings.OPENAI_API_KEY
            );
        case ModelProviderName.ETERNALAI:
            return (
                character.settings?.secrets?.ETERNALAI_API_KEY ||
                settings.ETERNALAI_API_KEY
            );
        case ModelProviderName.LLAMACLOUD:
        case ModelProviderName.TOGETHER:
            return (
                character.settings?.secrets?.LLAMACLOUD_API_KEY ||
                settings.LLAMACLOUD_API_KEY ||
                character.settings?.secrets?.TOGETHER_API_KEY ||
                settings.TOGETHER_API_KEY ||
                character.settings?.secrets?.XAI_API_KEY ||
                settings.XAI_API_KEY ||
                character.settings?.secrets?.OPENAI_API_KEY ||
                settings.OPENAI_API_KEY
            );
        case ModelProviderName.ANTHROPIC:
            return (
                character.settings?.secrets?.ANTHROPIC_API_KEY ||
                character.settings?.secrets?.CLAUDE_API_KEY ||
                settings.ANTHROPIC_API_KEY ||
                settings.CLAUDE_API_KEY
            );
        case ModelProviderName.REDPILL:
            return (
                character.settings?.secrets?.REDPILL_API_KEY ||
                settings.REDPILL_API_KEY
            );
        case ModelProviderName.OPENROUTER:
            return (
                character.settings?.secrets?.OPENROUTER ||
                settings.OPENROUTER_API_KEY
            );
        case ModelProviderName.GROK:
            return (
                character.settings?.secrets?.GROK_API_KEY ||
                settings.GROK_API_KEY
            );
        case ModelProviderName.HEURIST:
            return (
                character.settings?.secrets?.HEURIST_API_KEY ||
                settings.HEURIST_API_KEY
            );
        case ModelProviderName.GROQ:
            return (
                character.settings?.secrets?.GROQ_API_KEY ||
                settings.GROQ_API_KEY
            );
        case ModelProviderName.GALADRIEL:
            return (
                character.settings?.secrets?.GALADRIEL_API_KEY ||
                settings.GALADRIEL_API_KEY
            );
        case ModelProviderName.FAL:
            return (
                character.settings?.secrets?.FAL_API_KEY || settings.FAL_API_KEY
            );
        case ModelProviderName.ALI_BAILIAN:
            return (
                character.settings?.secrets?.ALI_BAILIAN_API_KEY ||
                settings.ALI_BAILIAN_API_KEY
            );
        case ModelProviderName.VOLENGINE:
            return (
                character.settings?.secrets?.VOLENGINE_API_KEY ||
                settings.VOLENGINE_API_KEY
            );
        case ModelProviderName.HYPERBOLIC:
            return (
                character.settings?.secrets?.HYPERBOLIC_API_KEY ||
                settings.HYPERBOLIC_API_KEY
            );
    }
}

function initializeDatabase(dataDir: string) {
    if (process.env.POSTGRES_URL) {
        okaiLogger.info("Initializing PostgreSQL connection...");
        const db = new PostgresDatabaseAdapter({
            connectionString: process.env.POSTGRES_URL,
            parseInputs: true,
        });

        // Test the connection
        db.init()
            .then(() => {
                okaiLogger.success(
                    "Successfully connected to PostgreSQL database"
                );
            })
            .catch((error) => {
                okaiLogger.error("Failed to connect to PostgreSQL:", error);
            });

        return db;
    } else {
        const filePath =
            process.env.SQLITE_FILE ?? path.resolve(dataDir, "db.sqlite");
        // ":memory:";
        const db = new SqliteDatabaseAdapter(new Database(filePath));
        return db;
    }
}

export async function initializeClients(
    character: Character,
    runtime: IAgentRuntime
) {
    const clients = [];
    const clientTypes =
        character.clients?.map((str) => str.toLowerCase()) || [];

    if (clientTypes.includes("auto")) {
        const autoClient = await AutoClientInterface.start(runtime);
        if (autoClient) clients.push(autoClient);
    }

    if (clientTypes.includes("discord")) {
        clients.push(await DiscordClientInterface.start(runtime));
    }

    if (clientTypes.includes("telegram")) {
        const telegramClient = await TelegramClientInterface.start(runtime);
        if (telegramClient) clients.push(telegramClient);
    }

    if (clientTypes.includes("twitter")) {
        const twitterClients = await TwitterClientInterface.start(runtime);
        clients.push(twitterClients);
    }

    if (clientTypes.includes("farcaster")) {
        const farcasterClients = new FarcasterAgentClient(runtime);
        farcasterClients.start();
        clients.push(farcasterClients);
    }

    if (character.plugins?.length > 0) {
        for (const plugin of character.plugins) {
            if (plugin.clients) {
                for (const client of plugin.clients) {
                    clients.push(await client.start(runtime));
                }
            }
        }
    }

    return clients;
}

function getSecret(character: Character, secret: string) {
    return character.settings.secrets?.[secret] || process.env[secret];
}

let nodePlugin: any | undefined;

export async function createAgent(
    character: Character,
    db: IDatabaseAdapter,
    cache: ICacheManager,
    token: string
) {
    okaiLogger.success(
        okaiLogger.successesTitle,
        "Creating runtime for character",
        character.name
    );

    nodePlugin ??= createNodePlugin();

    const teeMode = getSecret(character, "TEE_MODE") || "OFF";
    const walletSecretSalt = getSecret(character, "WALLET_SECRET_SALT");

    // Validate TEE configuration
    if (teeMode !== TEEMode.OFF && !walletSecretSalt) {
        okaiLogger.error(
            "WALLET_SECRET_SALT required when TEE_MODE is enabled"
        );
        throw new Error("Invalid TEE configuration");
    }

    const goatPlugin = await createGoatPlugin((secret) =>
        getSecret(character, secret)
    );

    return new AgentRuntime({
        databaseAdapter: db,
        token,
        modelProvider: character.modelProvider,
        evaluators: [],
        character,
        plugins: [
            bootstrapPlugin,
            getSecret(character, "CONFLUX_CORE_PRIVATE_KEY")
                ? confluxPlugin
                : null,
            nodePlugin,
            getSecret(character, "SOLANA_PUBLIC_KEY") ||
            (getSecret(character, "WALLET_PUBLIC_KEY") &&
                !getSecret(character, "WALLET_PUBLIC_KEY")?.startsWith("0x"))
                ? solanaPlugin
                : null,
            getSecret(character, "EVM_PRIVATE_KEY") ||
            (getSecret(character, "WALLET_PUBLIC_KEY") &&
                getSecret(character, "WALLET_PUBLIC_KEY")?.startsWith("0x"))
                ? evmPlugin
                : null,
            getSecret(character, "ZEROG_PRIVATE_KEY") ? zgPlugin : null,
            getSecret(character, "COINBASE_COMMERCE_KEY")
                ? coinbaseCommercePlugin
                : null,
            getSecret(character, "FAL_API_KEY") ||
            getSecret(character, "OPENAI_API_KEY") ||
            getSecret(character, "HEURIST_API_KEY")
                ? imageGenerationPlugin
                : null,
            ...(getSecret(character, "COINBASE_API_KEY") &&
            getSecret(character, "COINBASE_PRIVATE_KEY")
                ? [
                      coinbaseMassPaymentsPlugin,
                      tradePlugin,
                      tokenContractPlugin,
                      advancedTradePlugin,
                  ]
                : []),
            ...(teeMode !== TEEMode.OFF && walletSecretSalt
                ? [teePlugin, solanaPlugin]
                : []),
            getSecret(character, "COINBASE_API_KEY") &&
            getSecret(character, "COINBASE_PRIVATE_KEY") &&
            getSecret(character, "COINBASE_NOTIFICATION_URI")
                ? webhookPlugin
                : null,
            getSecret(character, "ALCHEMY_API_KEY") ? goatPlugin : null,
            getSecret(character, "FLOW_ADDRESS") &&
            getSecret(character, "FLOW_PRIVATE_KEY")
                ? flowPlugin
                : null,
            getSecret(character, "APTOS_PRIVATE_KEY") ? aptosPlugin : null,
        ].filter(Boolean),
        providers: [],
        actions: [],
        services: [],
        managers: [],
        cacheManager: cache,
    });
}

function intializeFsCache(baseDir: string, character: Character) {
    const cacheDir = path.resolve(baseDir, character.id, "cache");

    const cache = new CacheManager(new FsCacheAdapter(cacheDir));
    return cache;
}

function intializeDbCache(character: Character, db: IDatabaseCacheAdapter) {
    const cache = new CacheManager(new DbCacheAdapter(db, character.id));
    return cache;
}

async function startAgent(character: Character, directClient) {
    let db: IDatabaseAdapter & IDatabaseCacheAdapter;
    try {
        character.id ??= stringToUuid(character.name);
        character.username ??= character.name;

        const token = getTokenForProvider(character.modelProvider, character);
        const dataDir = path.join(__dirname, "../data");

        if (!fs.existsSync(dataDir)) {
            fs.mkdirSync(dataDir, { recursive: true });
        }

        db = initializeDatabase(dataDir) as IDatabaseAdapter &
            IDatabaseCacheAdapter;

        await db.init();

        const cache = intializeDbCache(character, db);
        const runtime = await createAgent(character, db, cache, token);

        await runtime.initialize();

        const clients = await initializeClients(character, runtime);

        directClient.registerAgent(runtime);

        return clients;
    } catch (error) {
        okaiLogger.error(
            `Error starting agent for character ${character.name}:`,
            error
        );
        console.error(error);
        if (db) {
            await db.close();
        }
        throw error;
    }
}

const startAgents = async () => {
    const directClient = await DirectClientInterface.start();
    const args = parseArguments();

    let charactersArg = args.characters || args.character;

    let characters = [defaultCharacter];

    if (charactersArg) {
        characters = await loadCharacters(charactersArg);
    }

    try {
        for (const character of characters) {
            await startAgent(character, directClient);
        }
    } catch (error) {
        okaiLogger.error("Error starting agents:", error);
    }

    function chat() {
        const agentId = characters[0].name ?? "Agent";
        rl.question("You: ", async (input) => {
            await handleUserInput(input, agentId);
            if (input.toLowerCase() !== "exit") {
                chat(); // Loop back to ask another question
            }
        });
    }

    okaiLogger.log("Chat started. Type 'exit' to quit.");
    if (!args["non-interactive"]) {
        chat();
    }
};

startAgents().catch((error) => {
    okaiLogger.error("Unhandled error in startAgents:", error);
    process.exit(1); // Exit the process after logging
});

const rl = readline.createInterface({
    input: process.stdin,
    output: process.stdout,
});

async function handleUserInput(input, agentId) {
    if (input.toLowerCase() === "exit") {
        gracefulExit();
    }

    try {
        const serverPort = parseInt(settings.SERVER_PORT || "3000");

        const response = await fetch(
            `http://localhost:${serverPort}/${agentId}/message`,
            {
                method: "POST",
                headers: { "Content-Type": "application/json" },
                body: JSON.stringify({
                    text: input,
                    userId: "user",
                    userName: "User",
                }),
            }
        );

        const data = await response.json();
        data.forEach((message) =>
            okaiLogger.log(`${"Agent"}: ${message.text}`)
        );
    } catch (error) {
        console.error("Error fetching response:", error);
    }
}

async function gracefulExit() {
    okaiLogger.log("Terminating and cleaning up resources...");
    rl.close();
    process.exit(0);
}

rl.on("SIGINT", gracefulExit);
rl.on("SIGTERM", gracefulExit);<|MERGE_RESOLUTION|>--- conflicted
+++ resolved
@@ -23,19 +23,11 @@
     settings,
     stringToUuid,
     validateCharacterConfig,
-<<<<<<< HEAD
 } from "@okcashpro/okai";
 import { zgPlugin } from "@okcashpro/plugin-0g";
 import createGoatPlugin from "@okcashpro/plugin-goat";
 import { bootstrapPlugin } from "@okcashpro/plugin-bootstrap";
-// import { buttplugPlugin } from "@okcashpro/plugin-buttplug";
-=======
-} from "@ai16z/eliza";
-import { zgPlugin } from "@ai16z/plugin-0g";
-import createGoatPlugin from "@ai16z/plugin-goat";
-import { bootstrapPlugin } from "@ai16z/plugin-bootstrap";
-// import { intifacePlugin } from "@ai16z/plugin-intiface";
->>>>>>> ca885a88
+// import { intifacePlugin } from "@okcashpro/plugin-intiface";
 import {
     coinbaseCommercePlugin,
     coinbaseMassPaymentsPlugin,
