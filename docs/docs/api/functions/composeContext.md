# Function: composeContext()

> **composeContext**(`params`): `string`

Composes a context string by replacing placeholders in a template with values from a state object. Supports both simple string replacement and the Handlebars templating engine.

## Parameters

### **params**: `Object`

An object containing the following properties:

- **state**: `State`  
  The state object containing key-value pairs for replacing placeholders in the template.

- **template**: `string`  
  A string containing placeholders in the format `{{placeholder}}`.

- **templatingEngine**: `"handlebars" | undefined` *(optional)*  
  The templating engine to use. If set to `"handlebars"`, the Handlebars engine is used for template compilation. Defaults to `undefined` (simple string replacement).

## Returns

`string`

The context string with placeholders replaced by corresponding values from the state object. If a placeholder has no matching key in the state, it is replaced with an empty string.

## Examples

### Simple Example

```javascript
const state = { userName: "Alice", userAge: 30 };
const template = "Hello, {{userName}}! You are {{userAge}} years old.";

// Simple string replacement
const contextSimple = composeContext({ state, template });
// Output: "Hello, Alice! You are 30 years old."

// Handlebars templating
const contextHandlebars = composeContext({ state, template, templatingEngine: 'handlebars' });
// Output: "Hello, Alice! You are 30 years old."
```

<<<<<<< HEAD
[packages/core/src/context.ts:24](https://github.com/okcashpro/okai/blob/7fcf54e7fb2ba027d110afcc319c0b01b3f181dc/packages/core/src/context.ts#L24)
=======
### Advanced Example

```javascript
const advancedTemplate = `
  {{#if userAge}}
    Hello, {{userName}}! 
    {{#if (gt userAge 18)}}You are an adult.{{else}}You are a minor.{{/if}}
  {{else}}
    Hello! We don't know your age.
  {{/if}}

  {{#if favoriteColors.length}}
    Your favorite colors are:
    {{#each favoriteColors}}
      - {{this}}
    {{/each}}
  {{else}}
    You didn't specify any favorite colors.
  {{/if}}
`;

const advancedState = {
    userName: "Alice",
    userAge: 30,
    favoriteColors: ["blue", "green", "red"]
};

// Composing the context with Handlebars
const advancedContextHandlebars = composeContext({
    state: advancedState,
    template: advancedTemplate,
    templatingEngine: 'handlebars'
});
// Output:
// Hello, Alice!
// You are an adult.
//
// Your favorite colors are:
// - blue
// - green
// - red
```
>>>>>>> 70583c78
<|MERGE_RESOLUTION|>--- conflicted
+++ resolved
@@ -42,9 +42,6 @@
 // Output: "Hello, Alice! You are 30 years old."
 ```
 
-<<<<<<< HEAD
-[packages/core/src/context.ts:24](https://github.com/okcashpro/okai/blob/7fcf54e7fb2ba027d110afcc319c0b01b3f181dc/packages/core/src/context.ts#L24)
-=======
 ### Advanced Example
 
 ```javascript
@@ -86,5 +83,4 @@
 // - blue
 // - green
 // - red
-```
->>>>>>> 70583c78
+```