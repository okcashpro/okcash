--- conflicted
+++ resolved
@@ -6,87 +6,82 @@
 
 ## Prerequisites
 
-<<<<<<< HEAD
-Before getting started with OKai, ensure you have:
-
-- [Python 2.7+](https://www.python.org/downloads/)
-=======
 Before getting started with Eliza, ensure you have:
->>>>>>> 9d1a1318
-- [Node.js 23+](https://docs.npmjs.com/downloading-and-installing-node-js-and-npm)
-- [pnpm 9+](https://pnpm.io/installation)
-- Git for version control
-- A code editor ([VS Code](https://code.visualstudio.com/) or [VSCodium](https://vscodium.com) recommended)
-- [CUDA Toolkit](https://developer.nvidia.com/cuda-toolkit) (optional, for GPU acceleration)
+
+-   [Node.js 23+](https://docs.npmjs.com/downloading-and-installing-node-js-and-npm)
+-   [pnpm 9+](https://pnpm.io/installation)
+-   Git for version control
+-   A code editor ([VS Code](https://code.visualstudio.com/) or [VSCodium](https://vscodium.com) recommended)
+-   [CUDA Toolkit](https://developer.nvidia.com/cuda-toolkit) (optional, for GPU acceleration)
 
 ## Installation
 
 1. **Clone and Install**
 
-   Please be sure to check what the [latest available stable version tag](https://github.com/okcashpro/okai/tags) is.
-
-   Clone the repository
-
-   ```bash
-   git clone https://github.com/okcashpro/okai.git
-   ```
-
-   Enter directory
-
-   ```bash
-   cd okai
-   ```
-
-   Switch to latest tagged release
-
-   ```bash
-    # Checkout the latest release
-    # This project iterates fast, so we recommend checking out the latest release
-    git checkout $(git describe --tags --abbrev=0)
-   ```
-
-   Install dependencies
-
-   ```bash
-   pnpm install
-   ```
-
-   Build the local libraries
-
-   ```bash
-   pnpm build
-   ```
+    Please be sure to check what the [latest available stable version tag](https://github.com/okcashpro/okai/tags) is.
+
+    Clone the repository
+
+    ```bash
+    git clone https://github.com/okcashpro/okai.git
+    ```
+
+    Enter directory
+
+    ```bash
+    cd okai
+    ```
+
+    Switch to latest tagged release
+
+    ```bash
+     # Checkout the latest release
+     # This project iterates fast, so we recommend checking out the latest release
+     git checkout $(git describe --tags --abbrev=0)
+    ```
+
+    Install dependencies
+
+    ```bash
+    pnpm install
+    ```
+
+    Build the local libraries
+
+    ```bash
+    pnpm build
+    ```
 
 2. **Configure Environment**
 
-   Copy example environment file
-
-   ```bash
-   cp .env.example .env
-   ```
-
-   Edit `.env` and add your values:
-
-   ```bash
-   # Suggested quickstart environment variables
-   DISCORD_APPLICATION_ID=  # For Discord integration
-   DISCORD_API_TOKEN=      # Bot token
-   HEURIST_API_KEY=       # Heurist API key for LLM and image generation
-   OPENAI_API_KEY=        # OpenAI API key
-   GROK_API_KEY=          # Grok API key
-   ELEVENLABS_XI_API_KEY= # API key from elevenlabs (for voice)
-   ```
+    Copy example environment file
+
+    ```bash
+    cp .env.example .env
+    ```
+
+    Edit `.env` and add your values:
+
+    ```bash
+    # Suggested quickstart environment variables
+    DISCORD_APPLICATION_ID=  # For Discord integration
+    DISCORD_API_TOKEN=      # Bot token
+    HEURIST_API_KEY=       # Heurist API key for LLM and image generation
+    OPENAI_API_KEY=        # OpenAI API key
+    GROK_API_KEY=          # Grok API key
+    ELEVENLABS_XI_API_KEY= # API key from elevenlabs (for voice)
+    ```
 
 ## Choose Your Model
 
 OKai supports multiple AI models:
 
-- **Heurist**: Set `modelProvider: "heurist"` in your character file. Most models are uncensored.
-  - LLM: Select available LLMs [here](https://docs.heurist.ai/dev-guide/supported-models#large-language-models-llms) and configure `SMALL_HEURIST_MODEL`,`MEDIUM_HEURIST_MODEL`,`LARGE_HEURIST_MODEL`
-  - Image Generation: Select available Stable Diffusion or Flux models [here](https://docs.heurist.ai/dev-guide/supported-models#image-generation-models) and configure `HEURIST_IMAGE_MODEL` (default is FLUX.1-dev)
-- **Llama**: Set `XAI_MODEL=meta-llama/Meta-Llama-3.1-70B-Instruct-Turbo`
-- **Grok**: Set `XAI_MODEL=grok-beta`
-- **OpenAI**: Set `XAI_MODEL=gpt-4o-mini` or `gpt-4o`
+-   **Heurist**: Set `modelProvider: "heurist"` in your character file. Most models are uncensored.
+    -   LLM: Select available LLMs [here](https://docs.heurist.ai/dev-guide/supported-models#large-language-models-llms) and configure `SMALL_HEURIST_MODEL`,`MEDIUM_HEURIST_MODEL`,`LARGE_HEURIST_MODEL`
+    -   Image Generation: Select available Stable Diffusion or Flux models [here](https://docs.heurist.ai/dev-guide/supported-models#image-generation-models) and configure `HEURIST_IMAGE_MODEL` (default is FLUX.1-dev)
+-   **Llama**: Set `XAI_MODEL=meta-llama/Meta-Llama-3.1-70B-Instruct-Turbo`
+-   **Grok**: Set `XAI_MODEL=grok-beta`
+-   **OpenAI**: Set `XAI_MODEL=gpt-4o-mini` or `gpt-4o`
 
 You set which model to use inside the character JSON file
 
@@ -110,40 +105,41 @@
 
 1. **Create a Character File**
 
-   Check out `characters/trump.character.json` or `characters/tate.character.json` as a template you can use to copy and customize your agent's personality and behavior.
-   Additionally you can read `core/src/core/defaultCharacter.ts` (in 0.0.10 but post-refactor will be in `packages/core/src/defaultCharacter.ts`)
-
-   📝 [Character Documentation](./core/characterfile.md)
+    Check out `characters/trump.character.json` or `characters/tate.character.json` as a template you can use to copy and customize your agent's personality and behavior.
+    Additionally you can read `core/src/core/defaultCharacter.ts` (in 0.0.10 but post-refactor will be in `packages/core/src/defaultCharacter.ts`)
+
+    📝 [Character Documentation](./core/characterfile.md)
 
 2. **Start the Agent**
 
-   Inform it which character you want to run:
-
-   ```bash
-   pnpm start --character="characters/trump.character.json"
-   ```
-
-   You can also load multiple characters with the characters option with a comma separated list:
-
-   ```bash
-   pnpm start --characters="characters/trump.character.json,characters/tate.character.json"
-   ```
+    Inform it which character you want to run:
+
+    ```bash
+    pnpm start --character="characters/trump.character.json"
+    ```
+
+    You can also load multiple characters with the characters option with a comma separated list:
+
+    ```bash
+    pnpm start --characters="characters/trump.character.json,characters/tate.character.json"
+    ```
 
 3. **Interact with the Agent**
 
-   Now you're ready to start a conversation with your agent!
-   Open a new terminal window
-
-   ```bash
-   pnpm start:client
-   ```
-
-   Once the client is running, you'll see a message like this:
+    Now you're ready to start a conversation with your agent!
+    Open a new terminal window
+
+    ```bash
+    pnpm start:client
+    ```
+
+    Once the client is running, you'll see a message like this:
+
 ```
 ➜  Local:   http://localhost:5173/
 ```
 
-   Simply click the link or open your browser to `http://localhost:5173/`. You'll see the chat interface connect to the system, and you can begin interacting with your character.
+Simply click the link or open your browser to `http://localhost:5173/`. You'll see the chat interface connect to the system, and you can begin interacting with your character.
 
 ## Platform Integration
 
@@ -214,86 +210,86 @@
 
 1. **Node.js Version**
 
-   - Ensure Node.js 23.3.0 is installed
-   - Use `node -v` to check version
-   - Consider using [nvm](https://github.com/nvm-sh/nvm) to manage Node versions
+    - Ensure Node.js 23.3.0 is installed
+    - Use `node -v` to check version
+    - Consider using [nvm](https://github.com/nvm-sh/nvm) to manage Node versions
 
 2. **Sharp Installation**
    If you see Sharp-related errors:
 
-   ```bash
-   pnpm install --include=optional sharp
-   ```
+    ```bash
+    pnpm install --include=optional sharp
+    ```
 
 3. **CUDA Setup**
 
-   - Verify CUDA Toolkit installation
-   - Check GPU compatibility with toolkit
-   - Ensure proper environment variables are set
+    - Verify CUDA Toolkit installation
+    - Check GPU compatibility with toolkit
+    - Ensure proper environment variables are set
 
 4. **Exit Status 1**
    If you see
 
-   ```
-   triggerUncaughtException(
-   ^
-   [Object: null prototype] {
-   [Symbol(nodejs.util.inspect.custom)]: [Function: [nodejs.util.inspect.custom]]
-   }
-   ```
-
-   You can try these steps, which aim to add `@types/node` to various parts of the project
-
-   ```
-   # Add dependencies to workspace root
-   pnpm add -w -D ts-node typescript @types/node
-
-   # Add dependencies to the agent package specifically
-   pnpm add -D ts-node typescript @types/node --filter "@okcashpro/agent"
-
-   # Also add to the core package since it's needed there too
-   pnpm add -D ts-node typescript @types/node --filter "@okcashpro/okai"
-
-   # First clean everything
-   pnpm clean
-
-   # Install all dependencies recursively
-   pnpm install -r
-
-   # Build the project
-   pnpm build
-
-   # Then try to start
-   pnpm start
-   ```
+    ```
+    triggerUncaughtException(
+    ^
+    [Object: null prototype] {
+    [Symbol(nodejs.util.inspect.custom)]: [Function: [nodejs.util.inspect.custom]]
+    }
+    ```
+
+    You can try these steps, which aim to add `@types/node` to various parts of the project
+
+    ```
+    # Add dependencies to workspace root
+    pnpm add -w -D ts-node typescript @types/node
+
+    # Add dependencies to the agent package specifically
+    pnpm add -D ts-node typescript @types/node --filter "@okcashpro/agent"
+
+    # Also add to the core package since it's needed there too
+    pnpm add -D ts-node typescript @types/node --filter "@okcashpro/okai"
+
+    # First clean everything
+    pnpm clean
+
+    # Install all dependencies recursively
+    pnpm install -r
+
+    # Build the project
+    pnpm build
+
+    # Then try to start
+    pnpm start
+    ```
 
 5. **Better sqlite3 was compiled against a different Node.js version**
    If you see
 
-   ```
-   Error starting agents: Error: The module '.../okai-agents/dv/okai/node_modules/better-sqlite3/build/Release/better_sqlite3.node'
-   was compiled against a different Node.js version using
-   NODE_MODULE_VERSION 131. This version of Node.js requires
-   NODE_MODULE_VERSION 127. Please try re-compiling or re-installing
-   ```
-
-   You can try this, which will attempt to rebuild better-sqlite3.
-
-   ```bash
-   pnpm rebuild better-sqlite3
-   ```
-
-   If that doesn't work, try clearing your node_modules in the root folder
-
-   ```bash
-   rm -fr node_modules; pnpm store prune
-   ```
-
-   Then reinstall the requirements
-
-   ```bash
-   pnpm i
-   ```
+    ```
+    Error starting agents: Error: The module '.../okai-agents/dv/okai/node_modules/better-sqlite3/build/Release/better_sqlite3.node'
+    was compiled against a different Node.js version using
+    NODE_MODULE_VERSION 131. This version of Node.js requires
+    NODE_MODULE_VERSION 127. Please try re-compiling or re-installing
+    ```
+
+    You can try this, which will attempt to rebuild better-sqlite3.
+
+    ```bash
+    pnpm rebuild better-sqlite3
+    ```
+
+    If that doesn't work, try clearing your node_modules in the root folder
+
+    ```bash
+    rm -fr node_modules; pnpm store prune
+    ```
+
+    Then reinstall the requirements
+
+    ```bash
+    pnpm i
+    ```
 
 ## Next Steps
 
