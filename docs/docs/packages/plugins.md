--- conflicted
+++ resolved
@@ -2,13 +2,13 @@
 
 ## Overview
 
-OKai's plugin system provides a modular way to extend the core functionality with additional features, actions, evaluators, and providers. Plugins are self-contained modules that can be easily added or removed to customize your agent's capabilities.
+Eliza's plugin system provides a modular way to extend the core functionality with additional features, actions, evaluators, and providers. Plugins are self-contained modules that can be easily added or removed to customize your agent's capabilities.
 
 ## Core Plugin Concepts
 
 ### Plugin Structure
 
-Each plugin in OKai must implement the `Plugin` interface with the following properties:
+Each plugin in Eliza must implement the `Plugin` interface with the following properties:
 
 ```typescript
 interface Plugin {
@@ -28,15 +28,15 @@
 1. Install the desired plugin package:
 
 ```bash
-pnpm add @okcashpro/plugin-[name]
+pnpm add @ai16z/plugin-[name]
 ```
 
 2. Import and register the plugin in your character configuration:
 
 ```typescript
-import { bootstrapPlugin } from "@okai/plugin-bootstrap";
-import { imageGenerationPlugin } from "@okai/plugin-image-generation";
-import { buttplugPlugin } from "@okai/plugin-buttplug";
+import { bootstrapPlugin } from "@eliza/plugin-bootstrap";
+import { imageGenerationPlugin } from "@eliza/plugin-image-generation";
+import { buttplugPlugin } from "@eliza/plugin-buttplug";
 const character = {
     // ... other character config
     plugins: [bootstrapPlugin, imageGenerationPlugin, buttplugPlugin],
@@ -47,7 +47,7 @@
 
 ### Available Plugins
 
-#### 1. Bootstrap Plugin (`@okai/plugin-bootstrap`)
+#### 1. Bootstrap Plugin (`@eliza/plugin-bootstrap`)
 
 The bootstrap plugin provides essential baseline functionality:
 
@@ -71,7 +71,7 @@
 - `time` - Provides temporal context
 - `facts` - Supplies factual information
 
-#### 2. Image Generation Plugin (`@okai/plugin-image-generation`)
+#### 2. Image Generation Plugin (`@eliza/plugin-image-generation`)
 
 Enables AI image generation capabilities:
 
@@ -81,7 +81,7 @@
 - Supports multiple image generation services (Anthropic, Together)
 - Auto-generates captions for created images
 
-#### 3. Node Plugin (`@okai/plugin-node`)
+#### 3. Node Plugin (`@eliza/plugin-node`)
 
 Provides core Node.js-based services:
 
@@ -95,7 +95,7 @@
 - `TranscriptionService` - Speech-to-text
 - `VideoService` - Video processing
 
-#### 4. Solana Plugin (`@okai/plugin-solana`)
+#### 4. Solana Plugin (`@eliza/plugin-solana`)
 
 Integrates Solana blockchain functionality:
 
@@ -122,7 +122,7 @@
 
 In the future, we aim to integrate with The Giving Block API to allow for dynamic and configurable donations, enabling support for a wider range of charitable organizations.
 
-#### 5. Coinbase Commerce Plugin (`@okai/plugin-coinbase`)
+#### 5. Coinbase Commerce Plugin (`@eliza/plugin-coinbase`)
 
 Integrates Coinbase Commerce for payment and transaction management:
 
@@ -133,7 +133,7 @@
 - `GET_CHARGE_DETAILS` - Retrieve details for a specific charge
 
 **Description:**
-This plugin enables OKai to interact with the Coinbase Commerce API to create and manage payment charges, providing seamless integration with cryptocurrency-based payment systems.
+This plugin enables Eliza to interact with the Coinbase Commerce API to create and manage payment charges, providing seamless integration with cryptocurrency-based payment systems.
 
 ---
 
@@ -156,7 +156,7 @@
 
 ---
 
-#### 6. Coinbase MassPayments Plugin (`@okai/plugin-coinbase`)
+#### 6. Coinbase MassPayments Plugin (`@eliza/plugin-coinbase`)
 
 This plugin facilitates the processing of cryptocurrency mass payouts using the Coinbase SDK. It enables the creation and management of mass payouts to multiple wallet addresses, logging all transaction details to a CSV file for further analysis.
 
@@ -212,7 +212,7 @@
    Add the plugin to your character's configuration:
 
     ```typescript
-    import { coinbaseMassPaymentsPlugin } from "@okai/plugin-coinbase-masspayments";
+    import { coinbaseMassPaymentsPlugin } from "@eliza/plugin-coinbase-masspayments";
 
     const character = {
         plugins: [coinbaseMassPaymentsPlugin],
@@ -302,11 +302,7 @@
 
 ---
 
-<<<<<<< HEAD
-#### 8. Coinbase Token Contract Plugin (`@okai/plugin-coinbase`)
-=======
 #### 7. Coinbase Token Contract Plugin (`@eliza/plugin-coinbase`)
->>>>>>> 70583c78
 
 This plugin enables the deployment and interaction with various token contracts (ERC20, ERC721, ERC1155) using the Coinbase SDK. It provides functionality for both deploying new token contracts and interacting with existing ones.
 
@@ -374,7 +370,7 @@
    Add the plugin to your character's configuration:
 
     ```typescript
-    import { tokenContractPlugin } from "@okai/plugin-coinbase";
+    import { tokenContractPlugin } from "@eliza/plugin-coinbase";
 
     const character = {
         plugins: [tokenContractPlugin],
@@ -449,13 +445,9 @@
 
 ---
 
-<<<<<<< HEAD
-#### 7. TEE Plugin (`@okcashpro/plugin-tee`)
-=======
 #### 8. TEE Plugin (`@ai16z/plugin-tee`)
->>>>>>> 70583c78
-
-Integrates [Dstack SDK](https://github.com/Dstack-TEE/dstack) to enable TEE (Trusted Execution Environment) functionality and deploy secure & privacy-enhanced OKai Agents:
+
+Integrates [Dstack SDK](https://github.com/Dstack-TEE/dstack) to enable TEE (Trusted Execution Environment) functionality and deploy secure & privacy-enhanced Eliza Agents:
 
 **Providers:**
 
@@ -465,7 +457,7 @@
 **DeriveKeyProvider Usage**
 
 ```typescript
-import { DeriveKeyProvider } from "@okcashpro/plugin-tee";
+import { DeriveKeyProvider } from "@ai16z/plugin-tee";
 
 // Initialize the provider
 const provider = new DeriveKeyProvider();
@@ -509,7 +501,7 @@
 **RemoteAttestationProvider Usage**
 
 ```typescript
-import { RemoteAttestationProvider } from "@okcashpro/plugin-tee";
+import { RemoteAttestationProvider } from "@ai16z/plugin-tee";
 // Initialize the provider
 const provider = new RemoteAttestationProvider();
 // Generate Remote Attestation
@@ -541,7 +533,7 @@
 
 ---
 
-#### 9. Webhook Plugin (`@okai/plugin-coinbase-webhooks`)
+#### 9. Webhook Plugin (`@eliza/plugin-coinbase-webhooks`)
 
 Manages webhooks using the Coinbase SDK, allowing for the creation and management of webhooks to listen for specific events on the Coinbase platform.
 
@@ -570,7 +562,7 @@
 
 **Description:**
 
-The Webhook Plugin enables OKai to interact with the Coinbase SDK to create and manage webhooks. This allows for real-time event handling and notifications based on specific criteria set by the user.
+The Webhook Plugin enables Eliza to interact with the Coinbase SDK to create and manage webhooks. This allows for real-time event handling and notifications based on specific criteria set by the user.
 
 **Usage Instructions:**
 
@@ -578,7 +570,7 @@
    Add the plugin to your character’s configuration:
 
    ```typescript
-   import { webhookPlugin } from "@okai/plugin-coinbase-webhooks";
+   import { webhookPlugin } from "@eliza/plugin-coinbase-webhooks";
 
    const character = {
      plugins: [webhookPlugin],
@@ -616,7 +608,7 @@
 Create a new plugin by implementing the Plugin interface:
 
 ```typescript
-import { Plugin, Action, Evaluator, Provider } from "@okcashpro/okai";
+import { Plugin, Action, Evaluator, Provider } from "@ai16z/eliza";
 
 const myCustomPlugin: Plugin = {
     name: "my-custom-plugin",
