{
    "name": "okai",
    "scripts": {
        "preinstall": "npx only-allow pnpm",
        "build": "turbo run build --filter=!okai-docs",
        "build-docker": "turbo run build",
<<<<<<< HEAD
        "start": "pnpm --filter \"@okcashpro/agent\" start --isRoot",
        "start:client": "pnpm --dir client start --isRoot",
        "start:debug": "cross-env NODE_ENV=development VERBOSE=true DEBUG=okai:* pnpm --filter \"@okcashpro/agent\" start --isRoot",
=======
        "start": "pnpm --filter \"@ai16z/agent\" start --isRoot",
        "start:client": "pnpm --dir client dev",
        "start:debug": "cross-env NODE_ENV=development VERBOSE=true DEBUG=eliza:* pnpm --filter \"@ai16z/agent\" start --isRoot",
>>>>>>> 9d1a1318
        "dev": "bash ./scripts/dev.sh",
        "lint": "bash ./scripts/lint.sh",
        "prettier-check": "npx prettier --check .",
        "prettier": "npx prettier --write .",
        "release": "pnpm build && pnpm prettier && npx lerna publish --no-private --force-publish",
        "clean": "bash ./scripts/clean.sh",
        "docker:build": "bash ./scripts/docker.sh build",
        "docker:run": "bash ./scripts/docker.sh run",
        "docker:bash": "bash ./scripts/docker.sh bash",
        "docker:start": "bash ./scripts/docker.sh start",
        "docker": "pnpm docker:build && pnpm docker:run && pnpm docker:bash",
        "test": "bash ./scripts/test.sh"
    },
    "devDependencies": {
        "@commitlint/cli": "18.6.1",
        "@commitlint/config-conventional": "18.6.3",
        "@typescript-eslint/eslint-plugin": "8.16.0",
        "@typescript-eslint/parser": "8.16.0",
        "@vitest/eslint-plugin": "1.1.13",
        "concurrently": "9.1.0",
        "cross-env": "7.0.3",
        "eslint": "9.16.0",
        "eslint-config-prettier": "9.1.0",
        "husky": "9.1.7",
        "lerna": "8.1.5",
        "only-allow": "1.2.1",
        "prettier": "3.4.1",
        "turbo": "2.3.3",
        "typedoc": "0.26.11",
        "typescript": "5.6.3",
        "vite": "5.4.11",
        "vitest": "2.1.5"
    },
    "pnpm": {
        "overrides": {
            "onnxruntime-node": "1.20.1"
        }
    },
    "engines": {
        "node": "23.3.0"
    },
    "dependencies": {
        "@0glabs/0g-ts-sdk": "0.2.1",
        "@coinbase/coinbase-sdk": "0.10.0",
        "amqplib": "0.10.5",
        "csv-parse": "5.6.0",
        "@vitest/eslint-plugin": "1.0.1",
        "ollama-ai-provider": "0.16.1",
        "optional": "0.1.4",
        "pnpm": "9.14.4",
        "sharp": "0.33.5",
        "tslog": "4.9.3"
    },
    "packageManager": "pnpm@9.12.3+sha512.cce0f9de9c5a7c95bef944169cc5dfe8741abfb145078c0d508b868056848a87c81e626246cb60967cbd7fd29a6c062ef73ff840d96b3c86c40ac92cf4a813ee",
    "workspaces": [
        "packages/*"
    ]
}<|MERGE_RESOLUTION|>--- conflicted
+++ resolved
@@ -4,15 +4,9 @@
         "preinstall": "npx only-allow pnpm",
         "build": "turbo run build --filter=!okai-docs",
         "build-docker": "turbo run build",
-<<<<<<< HEAD
         "start": "pnpm --filter \"@okcashpro/agent\" start --isRoot",
-        "start:client": "pnpm --dir client start --isRoot",
+        "start:client": "pnpm --dir client dev",
         "start:debug": "cross-env NODE_ENV=development VERBOSE=true DEBUG=okai:* pnpm --filter \"@okcashpro/agent\" start --isRoot",
-=======
-        "start": "pnpm --filter \"@ai16z/agent\" start --isRoot",
-        "start:client": "pnpm --dir client dev",
-        "start:debug": "cross-env NODE_ENV=development VERBOSE=true DEBUG=eliza:* pnpm --filter \"@ai16z/agent\" start --isRoot",
->>>>>>> 9d1a1318
         "dev": "bash ./scripts/dev.sh",
         "lint": "bash ./scripts/lint.sh",
         "prettier-check": "npx prettier --check .",
