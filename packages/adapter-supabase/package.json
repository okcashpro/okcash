{
<<<<<<< HEAD
    "name": "@okcashpro/adapter-supabase",
    "version": "0.1.5-alpha.10",
    "main": "dist/index.js",
    "type": "module",
    "types": "dist/index.d.ts",
    "dependencies": {
        "@okcashpro/okai": "workspace:*",
        "@supabase/supabase-js": "2.46.2"
    },
    "devDependencies": {
        "tsup": "8.3.5"
    },
    "scripts": {
        "build": "tsup --format esm --dts",
        "dev": "tsup --format esm --dts --watch",
        "lint": "eslint . --fix"
    },
    "peerDependencies": {
        "whatwg-url": "7.1.0"
    }
=======
  "name": "@ai16z/adapter-supabase",
  "version": "0.1.6-alpha.4",
  "main": "dist/index.js",
  "type": "module",
  "types": "dist/index.d.ts",
  "dependencies": {
    "@ai16z/eliza": "workspace:*",
    "@supabase/supabase-js": "2.46.2"
  },
  "devDependencies": {
    "tsup": "8.3.5"
  },
  "scripts": {
    "build": "tsup --format esm --dts",
    "dev": "tsup --format esm --dts --watch",
    "lint": "eslint --fix  --cache ."
  },
  "peerDependencies": {
    "whatwg-url": "7.1.0"
  }
>>>>>>> 70583c78
}<|MERGE_RESOLUTION|>--- conflicted
+++ resolved
@@ -1,26 +1,4 @@
 {
-<<<<<<< HEAD
-    "name": "@okcashpro/adapter-supabase",
-    "version": "0.1.5-alpha.10",
-    "main": "dist/index.js",
-    "type": "module",
-    "types": "dist/index.d.ts",
-    "dependencies": {
-        "@okcashpro/okai": "workspace:*",
-        "@supabase/supabase-js": "2.46.2"
-    },
-    "devDependencies": {
-        "tsup": "8.3.5"
-    },
-    "scripts": {
-        "build": "tsup --format esm --dts",
-        "dev": "tsup --format esm --dts --watch",
-        "lint": "eslint . --fix"
-    },
-    "peerDependencies": {
-        "whatwg-url": "7.1.0"
-    }
-=======
   "name": "@ai16z/adapter-supabase",
   "version": "0.1.6-alpha.4",
   "main": "dist/index.js",
@@ -41,5 +19,4 @@
   "peerDependencies": {
     "whatwg-url": "7.1.0"
   }
->>>>>>> 70583c78
 }