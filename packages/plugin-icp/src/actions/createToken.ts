--- conflicted
+++ resolved
@@ -2,13 +2,8 @@
     composeContext,
     generateImage,
     generateText,
-<<<<<<< HEAD
-    generateObjectDEPRECATED,
+    generateObjectDeprecated,
 } from "@okcashpro/okai";
-=======
-    generateObjectDeprecated,
-} from "@ai16z/eliza";
->>>>>>> 70583c78
 import {
     ActionExample,
     HandlerCallback,
