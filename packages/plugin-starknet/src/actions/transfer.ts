--- conflicted
+++ resolved
@@ -6,13 +6,8 @@
     ActionExample,
     composeContext,
     Content,
-<<<<<<< HEAD
     okaiLogger,
-    generateObjectDEPRECATED,
-=======
-    elizaLogger,
     generateObjectDeprecated,
->>>>>>> 70583c78
     HandlerCallback,
     IAgentRuntime,
     Memory,
