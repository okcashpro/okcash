--- conflicted
+++ resolved
@@ -2,13 +2,8 @@
     type Action,
     ActionExample,
     composeContext,
-<<<<<<< HEAD
     okaiLogger,
-    generateObjectDEPRECATED,
-=======
-    elizaLogger,
     generateObjectDeprecated,
->>>>>>> 70583c78
     HandlerCallback,
     IAgentRuntime,
     Memory,
