--- conflicted
+++ resolved
@@ -7,15 +7,11 @@
     type IAgentRuntime,
     type Memory,
     type State,
-} from "@ai16z/eliza";
+} from "@okcashpro/okai";
 
 import { initWalletProvider, WalletProvider } from "../providers/wallet";
 import type { Transaction, TransferParams } from "../types";
 import { transferTemplate } from "../templates";
-<<<<<<< HEAD
-import type { IAgentRuntime, Memory, State } from "@okcashpro/okai";
-=======
->>>>>>> ffd5e0ad
 
 export { transferTemplate };
 export class TransferAction {
