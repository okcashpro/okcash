import {
    Content,
    HandlerCallback,
    IAgentRuntime,
    Memory,
    ModelClass,
    ServiceType,
    State,
    UUID,
    composeContext,
    okaiLogger,
    getEmbeddingZeroVector,
    generateMessageResponse,
    stringToUuid,
    generateShouldRespond,
    ITranscriptionService,
    ISpeechService,
} from "@okcashpro/okai";
import {
    AudioPlayer,
    AudioReceiveStream,
    NoSubscriberBehavior,
    StreamType,
    VoiceConnection,
    VoiceConnectionStatus,
    createAudioPlayer,
    createAudioResource,
    getVoiceConnections,
    joinVoiceChannel,
    entersState,
} from "@discordjs/voice";
import {
    BaseGuildVoiceChannel,
    ChannelType,
    Client,
    Guild,
    GuildMember,
    VoiceChannel,
    VoiceState,
} from "discord.js";
import EventEmitter from "events";
import prism from "prism-media";
import { Readable, pipeline } from "stream";
import { DiscordClient } from "./index.ts";
import {
    discordShouldRespondTemplate,
    discordVoiceHandlerTemplate,
} from "./templates.ts";
import { getWavHeader } from "./utils.ts";

// These values are chosen for compatibility with picovoice components
const DECODE_FRAME_SIZE = 1024;
const DECODE_SAMPLE_RATE = 16000;

export class AudioMonitor {
    private readable: Readable;
    private buffers: Buffer[] = [];
    private maxSize: number;
    private lastFlagged: number = -1;
    private ended: boolean = false;

    constructor(
        readable: Readable,
        maxSize: number,
        onStart: () => void,
        callback: (buffer: Buffer) => void
    ) {
        this.readable = readable;
        this.maxSize = maxSize;
        this.readable.on("data", (chunk: Buffer) => {
            //console.log('AudioMonitor got data');
            if (this.lastFlagged < 0) {
                this.lastFlagged = this.buffers.length;
            }
            this.buffers.push(chunk);
            const currentSize = this.buffers.reduce(
                (acc, cur) => acc + cur.length,
                0
            );
            while (currentSize > this.maxSize) {
                this.buffers.shift();
                this.lastFlagged--;
            }
        });
        this.readable.on("end", () => {
            okaiLogger.log("AudioMonitor ended");
            this.ended = true;
            if (this.lastFlagged < 0) return;
            callback(this.getBufferFromStart());
            this.lastFlagged = -1;
        });
        this.readable.on("speakingStopped", () => {
            if (this.ended) return;
            okaiLogger.log("Speaking stopped");
            if (this.lastFlagged < 0) return;
            callback(this.getBufferFromStart());
        });
        this.readable.on("speakingStarted", () => {
            if (this.ended) return;
<<<<<<< HEAD
            okaiLogger.log("Speaking started");
=======
            onStart();
            elizaLogger.log("Speaking started");
>>>>>>> 70583c78
            this.reset();
        });
    }

    stop() {
        this.readable.removeAllListeners("data");
        this.readable.removeAllListeners("end");
        this.readable.removeAllListeners("speakingStopped");
        this.readable.removeAllListeners("speakingStarted");
    }

    isFlagged() {
        return this.lastFlagged >= 0;
    }

    getBufferFromFlag() {
        if (this.lastFlagged < 0) {
            return null;
        }
        const buffer = Buffer.concat(this.buffers.slice(this.lastFlagged));
        return buffer;
    }

    getBufferFromStart() {
        const buffer = Buffer.concat(this.buffers);
        return buffer;
    }

    reset() {
        this.buffers = [];
        this.lastFlagged = -1;
    }

    isEnded() {
        return this.ended;
    }
}

export class VoiceManager extends EventEmitter {
    private processingVoice: boolean = false;
    private transcriptionTimeout: NodeJS.Timeout | null = null;
    private userStates: Map<
        string,
        {
            buffers: Buffer[];
            totalLength: number;
            lastActive: number;
            transcriptionText: string;
        }
    > = new Map();
    private activeAudioPlayer: AudioPlayer | null = null;
    private client: Client;
    private runtime: IAgentRuntime;
    private streams: Map<string, Readable> = new Map();
    private connections: Map<string, VoiceConnection> = new Map();
    private activeMonitors: Map<
        string,
        { channel: BaseGuildVoiceChannel; monitor: AudioMonitor }
    > = new Map();

    constructor(client: DiscordClient) {
        super();
        this.client = client.client;
        this.runtime = client.runtime;
    }

    async handleVoiceStateUpdate(oldState: VoiceState, newState: VoiceState) {
        const oldChannelId = oldState.channelId;
        const newChannelId = newState.channelId;
        const member = newState.member;
        if (!member) return;
        if (member.id === this.client.user?.id) {
            return;
        }

        // Ignore mute/unmute events
        if (oldChannelId === newChannelId) {
            return;
        }

        // User leaving a channel where the bot is present
        if (oldChannelId && this.connections.has(oldChannelId)) {
            this.stopMonitoringMember(member.id);
        }

        // User joining a channel where the bot is present
        if (newChannelId && this.connections.has(newChannelId)) {
            await this.monitorMember(
                member,
                newState.channel as BaseGuildVoiceChannel
            );
        }
    }

    async joinChannel(channel: BaseGuildVoiceChannel) {
        const oldConnection = this.getVoiceConnection(
            channel.guildId as string
        );
        if (oldConnection) {
            try {
                oldConnection.destroy();
                // Remove all associated streams and monitors
                this.streams.clear();
                this.activeMonitors.clear();
            } catch (error) {
                console.error("Error leaving voice channel:", error);
            }
        }

        const connection = joinVoiceChannel({
            channelId: channel.id,
            guildId: channel.guild.id,
            adapterCreator: channel.guild.voiceAdapterCreator as any,
            selfDeaf: false,
            selfMute: false,
            group: this.client.user.id,
        });

        try {
            // Wait for either Ready or Signalling state
            await Promise.race([
                entersState(connection, VoiceConnectionStatus.Ready, 20_000),
                entersState(
                    connection,
                    VoiceConnectionStatus.Signalling,
                    20_000
                ),
            ]);

            // Log connection success
            okaiLogger.log(
                `Voice connection established in state: ${connection.state.status}`
            );

            // Set up ongoing state change monitoring
            connection.on("stateChange", async (oldState, newState) => {
                okaiLogger.log(
                    `Voice connection state changed from ${oldState.status} to ${newState.status}`
                );

                if (newState.status === VoiceConnectionStatus.Disconnected) {
                    okaiLogger.log("Handling disconnection...");

                    try {
                        // Try to reconnect if disconnected
                        await Promise.race([
                            entersState(
                                connection,
                                VoiceConnectionStatus.Signalling,
                                5_000
                            ),
                            entersState(
                                connection,
                                VoiceConnectionStatus.Connecting,
                                5_000
                            ),
                        ]);
                        // Seems to be reconnecting to a new channel
                        okaiLogger.log("Reconnecting to channel...");
                    } catch (e) {
                        // Seems to be a real disconnect, destroy and cleanup
                        okaiLogger.log(
                            "Disconnection confirmed - cleaning up..." + e
                        );
                        connection.destroy();
                        this.connections.delete(channel.id);
                    }
                } else if (
                    newState.status === VoiceConnectionStatus.Destroyed
                ) {
                    this.connections.delete(channel.id);
                } else if (
                    !this.connections.has(channel.id) &&
                    (newState.status === VoiceConnectionStatus.Ready ||
                        newState.status === VoiceConnectionStatus.Signalling)
                ) {
                    this.connections.set(channel.id, connection);
                }
            });

            connection.on("error", (error) => {
                okaiLogger.log("Voice connection error:", error);
                // Don't immediately destroy - let the state change handler deal with it
                okaiLogger.log(
                    "Connection error - will attempt to recover..."
                );
            });

            // Store the connection
            this.connections.set(channel.id, connection);

            // Continue with voice state modifications
            const me = channel.guild.members.me;
            if (me?.voice && me.permissions.has("DeafenMembers")) {
                try {
                    await me.voice.setDeaf(false);
                    await me.voice.setMute(false);
                } catch (error) {
                    okaiLogger.log("Failed to modify voice state:", error);
                    // Continue even if this fails
                }
            }

            connection.receiver.speaking.on("start", async (userId: string) => {
                let user = channel.members.get(userId);
                if (!user) {
                    try {
                        user = await channel.guild.members.fetch(userId);
                    } catch (error) {
                        console.error("Failed to fetch user:", error);
                    }
                }
                if (user && !user?.user.bot) {
                    this.monitorMember(user as GuildMember, channel);
                    this.streams.get(userId)?.emit("speakingStarted");
                }
            });

            connection.receiver.speaking.on("end", async (userId: string) => {
                const user = channel.members.get(userId);
                if (!user?.user.bot) {
                    this.streams.get(userId)?.emit("speakingStopped");
                }
            });
        } catch (error) {
            okaiLogger.log("Failed to establish voice connection:", error);
            connection.destroy();
            this.connections.delete(channel.id);
            throw error;
        }
    }

    private getVoiceConnection(guildId: string) {
        const connections = getVoiceConnections(this.client.user.id);
        if (!connections) {
            return;
        }
        const connection = [...connections.values()].find(
            (connection) => connection.joinConfig.guildId === guildId
        );
        return connection;
    }

    private async monitorMember(
        member: GuildMember,
        channel: BaseGuildVoiceChannel
    ) {
        const userId = member?.id;
        const userName = member?.user?.username;
        const name = member?.user?.displayName;
        const connection = this.getVoiceConnection(member?.guild?.id);
        const receiveStream = connection?.receiver.subscribe(userId, {
            autoDestroy: true,
            emitClose: true,
        });
        if (!receiveStream || receiveStream.readableLength === 0) {
            return;
        }
        const opusDecoder = new prism.opus.Decoder({
            channels: 1,
            rate: DECODE_SAMPLE_RATE,
            frameSize: DECODE_FRAME_SIZE,
        });
        const volumeBuffer: number[] = [];
        const VOLUME_WINDOW_SIZE = 30;
        const SPEAKING_THRESHOLD = 0.05;
        opusDecoder.on("data", (pcmData: Buffer) => {
            // Monitor the audio volume while the agent is speaking.
            // If the average volume of the user's audio exceeds the defined threshold, it indicates active speaking.
            // When active speaking is detected, stop the agent's current audio playback to avoid overlap.

            if (this.activeAudioPlayer) {
                const samples = new Int16Array(
                    pcmData.buffer,
                    pcmData.byteOffset,
                    pcmData.length / 2
                );
                const maxAmplitude = Math.max(...samples.map(Math.abs)) / 32768;
                volumeBuffer.push(maxAmplitude);

                if (volumeBuffer.length > VOLUME_WINDOW_SIZE) {
                    volumeBuffer.shift();
                }
                const avgVolume =
                    volumeBuffer.reduce((sum, v) => sum + v, 0) /
                    VOLUME_WINDOW_SIZE;

                if (avgVolume > SPEAKING_THRESHOLD) {
                    volumeBuffer.length = 0;
                    this.cleanupAudioPlayer(this.activeAudioPlayer);
                    this.processingVoice = false;
                }
            }
        });
        pipeline(
            receiveStream as AudioReceiveStream,
            opusDecoder as any,
            (err: Error | null) => {
                if (err) {
                    console.log(`Opus decoding pipeline error: ${err}`);
                }
            }
        );
        this.streams.set(userId, opusDecoder);
        this.connections.set(userId, connection as VoiceConnection);
        opusDecoder.on("error", (err: any) => {
            console.log(`Opus decoding error: ${err}`);
        });
        const errorHandler = (err: any) => {
            console.log(`Opus decoding error: ${err}`);
        };
        const streamCloseHandler = () => {
            console.log(`voice stream from ${member?.displayName} closed`);
            this.streams.delete(userId);
            this.connections.delete(userId);
        };
        const closeHandler = () => {
            console.log(`Opus decoder for ${member?.displayName} closed`);
            opusDecoder.removeListener("error", errorHandler);
            opusDecoder.removeListener("close", closeHandler);
            receiveStream?.removeListener("close", streamCloseHandler);
        };
        opusDecoder.on("error", errorHandler);
        opusDecoder.on("close", closeHandler);
        receiveStream?.on("close", streamCloseHandler);

        this.client.emit(
            "userStream",
            userId,
            name,
            userName,
            channel,
            opusDecoder
        );
    }

    leaveChannel(channel: BaseGuildVoiceChannel) {
        const connection = this.connections.get(channel.id);
        if (connection) {
            connection.destroy();
            this.connections.delete(channel.id);
        }

        // Stop monitoring all members in this channel
        for (const [memberId, monitorInfo] of this.activeMonitors) {
            if (
                monitorInfo.channel.id === channel.id &&
                memberId !== this.client.user?.id
            ) {
                this.stopMonitoringMember(memberId);
            }
        }

        console.log(`Left voice channel: ${channel.name} (${channel.id})`);
    }

    stopMonitoringMember(memberId: string) {
        const monitorInfo = this.activeMonitors.get(memberId);
        if (monitorInfo) {
            monitorInfo.monitor.stop();
            this.activeMonitors.delete(memberId);
            this.streams.delete(memberId);
            console.log(`Stopped monitoring user ${memberId}`);
        }
    }

    async handleGuildCreate(guild: Guild) {
        console.log(`Joined guild ${guild.name}`);
        // this.scanGuild(guild);
    }

    async debouncedProcessTranscription(
        userId: UUID,
        name: string,
        userName: string,
        channel: BaseGuildVoiceChannel
    ) {
        const DEBOUNCE_TRANSCRIPTION_THRESHOLD = 1500; // wait for 1.5 seconds of silence

        if (this.activeAudioPlayer?.state?.status === "idle") {
            elizaLogger.log("Cleaning up idle audio player.");
            this.cleanupAudioPlayer(this.activeAudioPlayer);
        }

        if (this.activeAudioPlayer || this.processingVoice) {
            const state = this.userStates.get(userId);
            state.buffers.length = 0;
            state.totalLength = 0;
            return;
        }

        if (this.transcriptionTimeout) {
            clearTimeout(this.transcriptionTimeout);
        }

        this.transcriptionTimeout = setTimeout(async () => {
            this.processingVoice = true;
            try {
                await this.processTranscription(
                    userId,
                    channel.id,
                    channel,
                    name,
                    userName
                );

                // Clean all users' previous buffers
                this.userStates.forEach((state, _) => {
                    state.buffers.length = 0;
                    state.totalLength = 0;
                });
            } finally {
                this.processingVoice = false;
            }
        }, DEBOUNCE_TRANSCRIPTION_THRESHOLD);
    }

    async handleUserStream(
        userId: UUID,
        name: string,
        userName: string,
        channel: BaseGuildVoiceChannel,
        audioStream: Readable
    ) {
        console.log(`Starting audio monitor for user: ${userId}`);
        if (!this.userStates.has(userId)) {
            this.userStates.set(userId, {
                buffers: [],
                totalLength: 0,
                lastActive: Date.now(),
                transcriptionText: "",
            });
        }

        const state = this.userStates.get(userId);

        const processBuffer = async (buffer: Buffer) => {
            try {
                state!.buffers.push(buffer);
                state!.totalLength += buffer.length;
                state!.lastActive = Date.now();
                this.debouncedProcessTranscription(
                    userId,
                    name,
                    userName,
                    channel
                );
            } catch (error) {
                console.error(
                    `Error processing buffer for user ${userId}:`,
                    error
                );
            }
        };

        new AudioMonitor(
            audioStream,
            10000000,
            () => {
                if (this.transcriptionTimeout) {
                    clearTimeout(this.transcriptionTimeout);
                }
            },
            async (buffer) => {
                if (!buffer) {
                    console.error("Received empty buffer");
                    return;
                }
                await processBuffer(buffer);
            }
        );
    }

    private async processTranscription(
        userId: UUID,
        channelId: string,
        channel: BaseGuildVoiceChannel,
        name: string,
        userName: string
    ) {
        const state = this.userStates.get(userId);
        if (!state || state.buffers.length === 0) return;
        try {
            const inputBuffer = Buffer.concat(state.buffers, state.totalLength);

            state.buffers.length = 0; // Clear the buffers
            state.totalLength = 0;
            // Convert Opus to WAV
            const wavBuffer = await this.convertOpusToWav(inputBuffer);
            console.log("Starting transcription...");

            const transcriptionText = await this.runtime
                .getService<ITranscriptionService>(ServiceType.TRANSCRIPTION)
                .transcribe(wavBuffer);

            function isValidTranscription(text: string): boolean {
                if (!text || text.includes("[BLANK_AUDIO]")) return false;
                return true;
            }

            if (transcriptionText && isValidTranscription(transcriptionText)) {
                state.transcriptionText += transcriptionText;
            }

            if (state.transcriptionText.length) {
                this.cleanupAudioPlayer(this.activeAudioPlayer);
                const finalText = state.transcriptionText;
                state.transcriptionText = "";
                await this.handleUserMessage(
                    finalText,
                    userId,
                    channelId,
                    channel,
                    name,
                    userName
                );
            }
        } catch (error) {
            console.error(
                `Error transcribing audio for user ${userId}:`,
                error
            );
        }
    }

    private async handleUserMessage(
        message: string,
        userId: UUID,
        channelId: string,
        channel: BaseGuildVoiceChannel,
        name: string,
        userName: string
    ) {
        try {
            const roomId = stringToUuid(channelId + "-" + this.runtime.agentId);
            const userIdUUID = stringToUuid(userId);

            await this.runtime.ensureConnection(
                userIdUUID,
                roomId,
                userName,
                name,
                "discord"
            );

            let state = await this.runtime.composeState(
                {
                    agentId: this.runtime.agentId,
                    content: { text: message, source: "Discord" },
                    userId: userIdUUID,
                    roomId,
                },
                {
                    discordChannel: channel,
                    discordClient: this.client,
                    agentName: this.runtime.character.name,
                }
            );

            if (message && message.startsWith("/")) {
                return null;
            }

            const memory = {
                id: stringToUuid(channelId + "-voice-message-" + Date.now()),
                agentId: this.runtime.agentId,
                content: {
                    text: message,
                    source: "discord",
                    url: channel.url,
                },
                userId: userIdUUID,
                roomId,
                embedding: getEmbeddingZeroVector(),
                createdAt: Date.now(),
            };

            if (!memory.content.text) {
                return { text: "", action: "IGNORE" };
            }

            await this.runtime.messageManager.createMemory(memory);

            state = await this.runtime.updateRecentMessageState(state);

            const shouldIgnore = await this._shouldIgnore(memory);

            if (shouldIgnore) {
                return { text: "", action: "IGNORE" };
            }

            const shouldRespond = await this._shouldRespond(
                message,
                userId,
                channel,
                state
            );

            if (!shouldRespond) {
                return;
            }

            const context = composeContext({
                state,
                template:
                    this.runtime.character.templates
                        ?.discordVoiceHandlerTemplate ||
                    this.runtime.character.templates?.messageHandlerTemplate ||
                    discordVoiceHandlerTemplate,
            });

            const responseContent = await this._generateResponse(
                memory,
                state,
                context
            );

            const callback: HandlerCallback = async (content: Content) => {
                console.log("callback content: ", content);
                const { roomId } = memory;

                const responseMemory: Memory = {
                    id: stringToUuid(
                        memory.id + "-voice-response-" + Date.now()
                    ),
                    agentId: this.runtime.agentId,
                    userId: this.runtime.agentId,
                    content: {
                        ...content,
                        user: this.runtime.character.name,
                        inReplyTo: memory.id,
                    },
                    roomId,
                    embedding: getEmbeddingZeroVector(),
                };

                if (responseMemory.content.text?.trim()) {
                    await this.runtime.messageManager.createMemory(
                        responseMemory
                    );
                    state = await this.runtime.updateRecentMessageState(state);

                    const responseStream = await this.runtime
                        .getService<ISpeechService>(
                            ServiceType.SPEECH_GENERATION
                        )
                        .generate(this.runtime, content.text);

                    if (responseStream) {
                        await this.playAudioStream(
                            userId,
                            responseStream as Readable
                        );
                    }

                    await this.runtime.evaluate(memory, state);
                } else {
                    console.warn("Empty response, skipping");
                }
                return [responseMemory];
            };

            const responseMemories = await callback(responseContent);

            const response = responseContent;

            const content = (response.responseMessage ||
                response.content ||
                response.message) as string;

            if (!content) {
                return null;
            }

            console.log("responseMemories: ", responseMemories);

            await this.runtime.processActions(
                memory,
                responseMemories,
                state,
                callback
            );
        } catch (error) {
            console.error("Error processing transcribed text:", error);
        }
    }

    private async convertOpusToWav(pcmBuffer: Buffer): Promise<Buffer> {
        try {
            // Generate the WAV header
            const wavHeader = getWavHeader(
                pcmBuffer.length,
                DECODE_SAMPLE_RATE
            );

            // Concatenate the WAV header and PCM data
            const wavBuffer = Buffer.concat([wavHeader, pcmBuffer]);

            return wavBuffer;
        } catch (error) {
            console.error("Error converting PCM to WAV:", error);
            throw error;
        }
    }

    private async _shouldRespond(
        message: string,
        userId: UUID,
        channel: BaseGuildVoiceChannel,
        state: State
    ): Promise<boolean> {
        if (userId === this.client.user?.id) return false;
        const lowerMessage = message.toLowerCase();
        const botName = this.client.user.username.toLowerCase();
        const characterName = this.runtime.character.name.toLowerCase();
        const guild = channel.guild;
        const member = guild?.members.cache.get(this.client.user?.id as string);
        const nickname = member?.nickname;

        if (
            lowerMessage.includes(botName as string) ||
            lowerMessage.includes(characterName) ||
            lowerMessage.includes(
                this.client.user?.tag.toLowerCase() as string
            ) ||
            (nickname && lowerMessage.includes(nickname.toLowerCase()))
        ) {
            return true;
        }

        if (!channel.guild) {
            return true;
        }

        // If none of the above conditions are met, use the generateText to decide
        const shouldRespondContext = composeContext({
            state,
            template:
                this.runtime.character.templates
                    ?.discordShouldRespondTemplate ||
                this.runtime.character.templates?.shouldRespondTemplate ||
                discordShouldRespondTemplate,
        });

        const response = await generateShouldRespond({
            runtime: this.runtime,
            context: shouldRespondContext,
            modelClass: ModelClass.SMALL,
        });

        if (response === "RESPOND") {
            return true;
        } else if (response === "IGNORE") {
            return false;
        } else if (response === "STOP") {
            return false;
        } else {
            console.error(
                "Invalid response from response generateText:",
                response
            );
            return false;
        }
    }

    private async _generateResponse(
        message: Memory,
        state: State,
        context: string
    ): Promise<Content> {
        const { userId, roomId } = message;

        const response = await generateMessageResponse({
            runtime: this.runtime,
            context,
            modelClass: ModelClass.SMALL,
        });

        response.source = "discord";

        if (!response) {
            console.error("No response from generateMessageResponse");
            return;
        }

        await this.runtime.databaseAdapter.log({
            body: { message, context, response },
            userId: userId,
            roomId,
            type: "response",
        });

        return response;
    }

    private async _shouldIgnore(message: Memory): Promise<boolean> {
        // console.log("message: ", message);
        okaiLogger.debug("message.content: ", message.content);
        // if the message is 3 characters or less, ignore it
        if ((message.content as Content).text.length < 3) {
            return true;
        }

        const loseInterestWords = [
            // telling the bot to stop talking
            "shut up",
            "stop",
            "dont talk",
            "silence",
            "stop talking",
            "be quiet",
            "hush",
            "stfu",
            "stupid bot",
            "dumb bot",

            // offensive words
            "fuck",
            "shit",
            "damn",
            "suck",
            "dick",
            "cock",
            "sex",
            "sexy",
        ];
        if (
            (message.content as Content).text.length < 50 &&
            loseInterestWords.some((word) =>
                (message.content as Content).text?.toLowerCase().includes(word)
            )
        ) {
            return true;
        }

        const ignoreWords = ["k", "ok", "bye", "lol", "nm", "uh"];
        if (
            (message.content as Content).text?.length < 8 &&
            ignoreWords.some((word) =>
                (message.content as Content).text?.toLowerCase().includes(word)
            )
        ) {
            return true;
        }

        return false;
    }

    async scanGuild(guild: Guild) {
        let chosenChannel: BaseGuildVoiceChannel | null = null;

        try {
            const channelId = this.runtime.getSetting(
                "DISCORD_VOICE_CHANNEL_ID"
            ) as string;
            if (channelId) {
                const channel = await guild.channels.fetch(channelId);
                if (channel?.isVoiceBased()) {
                    chosenChannel = channel as BaseGuildVoiceChannel;
                }
            }

            if (!chosenChannel) {
                const channels = (await guild.channels.fetch()).filter(
                    (channel) => channel?.type == ChannelType.GuildVoice
                );
                for (const [, channel] of channels) {
                    const voiceChannel = channel as BaseGuildVoiceChannel;
                    if (
                        voiceChannel.members.size > 0 &&
                        (chosenChannel === null ||
                            voiceChannel.members.size >
                                chosenChannel.members.size)
                    ) {
                        chosenChannel = voiceChannel;
                    }
                }
            }

            if (chosenChannel) {
                console.log(`Joining channel: ${chosenChannel.name}`);
                await this.joinChannel(chosenChannel);
            } else {
                console.warn("No suitable voice channel found to join.");
            }
        } catch (error) {
            console.error("Error selecting or joining a voice channel:", error);
        }
    }

    async playAudioStream(userId: UUID, audioStream: Readable) {
        const connection = this.connections.get(userId);
        if (connection == null) {
            console.log(`No connection for user ${userId}`);
            return;
        }
        this.cleanupAudioPlayer(this.activeAudioPlayer);
        const audioPlayer = createAudioPlayer({
            behaviors: {
                noSubscriber: NoSubscriberBehavior.Pause,
            },
        });
        this.activeAudioPlayer = audioPlayer;
        connection.subscribe(audioPlayer);

        const audioStartTime = Date.now();

        const resource = createAudioResource(audioStream, {
            inputType: StreamType.Arbitrary,
        });
        audioPlayer.play(resource);

        audioPlayer.on("error", (err: any) => {
            console.log(`Audio player error: ${err}`);
        });

        audioPlayer.on(
            "stateChange",
            (_oldState: any, newState: { status: string }) => {
                if (newState.status == "idle") {
                    const idleTime = Date.now();
                    console.log(
                        `Audio playback took: ${idleTime - audioStartTime}ms`
                    );
                }
            }
        );
    }

    cleanupAudioPlayer(audioPlayer: AudioPlayer) {
        if (!audioPlayer) return;

        audioPlayer.stop();
        audioPlayer.removeAllListeners();
        if (audioPlayer === this.activeAudioPlayer) {
            this.activeAudioPlayer = null;
        }
    }

    async handleJoinChannelCommand(interaction: any) {
        try {
            // Defer the reply immediately to prevent interaction timeout
            await interaction.deferReply();

            const channelId = interaction.options.get("channel")
                ?.value as string;
            if (!channelId) {
                await interaction.editReply(
                    "Please provide a voice channel to join."
                );
                return;
            }

            const guild = interaction.guild;
            if (!guild) {
                await interaction.editReply("Could not find guild.");
                return;
            }

            const voiceChannel = interaction.guild.channels.cache.find(
                (channel: VoiceChannel) =>
                    channel.id === channelId &&
                    channel.type === ChannelType.GuildVoice
            );

            if (!voiceChannel) {
                await interaction.editReply("Voice channel not found!");
                return;
            }

            await this.joinChannel(voiceChannel as BaseGuildVoiceChannel);
            await interaction.editReply(
                `Joined voice channel: ${voiceChannel.name}`
            );
        } catch (error) {
            console.error("Error joining voice channel:", error);
            // Use editReply instead of reply for the error case
            await interaction
                .editReply("Failed to join the voice channel.")
                .catch(console.error);
        }
    }

    async handleLeaveChannelCommand(interaction: any) {
        const connection = this.getVoiceConnection(interaction.guildId as any);

        if (!connection) {
            await interaction.reply("Not currently in a voice channel.");
            return;
        }

        try {
            connection.destroy();
            await interaction.reply("Left the voice channel.");
        } catch (error) {
            console.error("Error leaving voice channel:", error);
            await interaction.reply("Failed to leave the voice channel.");
        }
    }
}<|MERGE_RESOLUTION|>--- conflicted
+++ resolved
@@ -8,14 +8,14 @@
     State,
     UUID,
     composeContext,
-    okaiLogger,
+    elizaLogger,
     getEmbeddingZeroVector,
     generateMessageResponse,
     stringToUuid,
     generateShouldRespond,
     ITranscriptionService,
     ISpeechService,
-} from "@okcashpro/okai";
+} from "@ai16z/eliza";
 import {
     AudioPlayer,
     AudioReceiveStream,
@@ -83,7 +83,7 @@
             }
         });
         this.readable.on("end", () => {
-            okaiLogger.log("AudioMonitor ended");
+            elizaLogger.log("AudioMonitor ended");
             this.ended = true;
             if (this.lastFlagged < 0) return;
             callback(this.getBufferFromStart());
@@ -91,18 +91,14 @@
         });
         this.readable.on("speakingStopped", () => {
             if (this.ended) return;
-            okaiLogger.log("Speaking stopped");
+            elizaLogger.log("Speaking stopped");
             if (this.lastFlagged < 0) return;
             callback(this.getBufferFromStart());
         });
         this.readable.on("speakingStarted", () => {
             if (this.ended) return;
-<<<<<<< HEAD
-            okaiLogger.log("Speaking started");
-=======
             onStart();
             elizaLogger.log("Speaking started");
->>>>>>> 70583c78
             this.reset();
         });
     }
@@ -233,18 +229,18 @@
             ]);
 
             // Log connection success
-            okaiLogger.log(
+            elizaLogger.log(
                 `Voice connection established in state: ${connection.state.status}`
             );
 
             // Set up ongoing state change monitoring
             connection.on("stateChange", async (oldState, newState) => {
-                okaiLogger.log(
+                elizaLogger.log(
                     `Voice connection state changed from ${oldState.status} to ${newState.status}`
                 );
 
                 if (newState.status === VoiceConnectionStatus.Disconnected) {
-                    okaiLogger.log("Handling disconnection...");
+                    elizaLogger.log("Handling disconnection...");
 
                     try {
                         // Try to reconnect if disconnected
@@ -261,10 +257,10 @@
                             ),
                         ]);
                         // Seems to be reconnecting to a new channel
-                        okaiLogger.log("Reconnecting to channel...");
+                        elizaLogger.log("Reconnecting to channel...");
                     } catch (e) {
                         // Seems to be a real disconnect, destroy and cleanup
-                        okaiLogger.log(
+                        elizaLogger.log(
                             "Disconnection confirmed - cleaning up..." + e
                         );
                         connection.destroy();
@@ -284,9 +280,9 @@
             });
 
             connection.on("error", (error) => {
-                okaiLogger.log("Voice connection error:", error);
+                elizaLogger.log("Voice connection error:", error);
                 // Don't immediately destroy - let the state change handler deal with it
-                okaiLogger.log(
+                elizaLogger.log(
                     "Connection error - will attempt to recover..."
                 );
             });
@@ -301,7 +297,7 @@
                     await me.voice.setDeaf(false);
                     await me.voice.setMute(false);
                 } catch (error) {
-                    okaiLogger.log("Failed to modify voice state:", error);
+                    elizaLogger.log("Failed to modify voice state:", error);
                     // Continue even if this fails
                 }
             }
@@ -328,7 +324,7 @@
                 }
             });
         } catch (error) {
-            okaiLogger.log("Failed to establish voice connection:", error);
+            elizaLogger.log("Failed to establish voice connection:", error);
             connection.destroy();
             this.connections.delete(channel.id);
             throw error;
@@ -900,7 +896,7 @@
 
     private async _shouldIgnore(message: Memory): Promise<boolean> {
         // console.log("message: ", message);
-        okaiLogger.debug("message.content: ", message.content);
+        elizaLogger.debug("message.content: ", message.content);
         // if the message is 3 characters or less, ignore it
         if ((message.content as Content).text.length < 3) {
             return true;
