{
<<<<<<< HEAD
    "name": "@okcashpro/client-discord",
    "version": "0.1.5-alpha.10",
    "main": "dist/index.js",
    "type": "module",
    "types": "dist/index.d.ts",
    "dependencies": {
        "@discordjs/opus": "github:discordjs/opus",
        "@discordjs/rest": "2.4.0",
        "@discordjs/voice": "0.17.0",
        "@okcashpro/okai": "workspace:*",
        "@okcashpro/plugin-node": "workspace:*",
        "discord.js": "14.16.3",
        "libsodium-wrappers": "0.7.15",
        "prism-media": "1.3.5",
        "zod": "3.23.8"
    },
    "devDependencies": {
        "tsup": "8.3.5"
    },
    "scripts": {
        "build": "tsup --format esm --dts",
        "dev": "tsup --format esm --dts --watch",
        "lint": "eslint . --fix"
    },
    "trustedDependencies": {
        "@discordjs/opus": "github:discordjs/opus",
        "@discordjs/voice": "0.17.0"
    },
    "peerDependencies": {
        "whatwg-url": "7.1.0"
    }
=======
  "name": "@ai16z/client-discord",
  "version": "0.1.6-alpha.4",
  "main": "dist/index.js",
  "type": "module",
  "types": "dist/index.d.ts",
  "dependencies": {
    "@ai16z/eliza": "workspace:*",
    "@ai16z/plugin-node": "workspace:*",
    "@discordjs/opus": "github:discordjs/opus",
    "@discordjs/rest": "2.4.0",
    "@discordjs/voice": "0.17.0",
    "discord.js": "14.16.3",
    "libsodium-wrappers": "0.7.15",
    "prism-media": "1.3.5",
    "zod": "3.23.8"
  },
  "devDependencies": {
    "tsup": "8.3.5"
  },
  "scripts": {
    "build": "tsup --format esm --dts",
    "dev": "tsup --format esm --dts --watch",
    "lint": "eslint --fix  --cache ."
  },
  "trustedDependencies": {
    "@discordjs/opus": "github:discordjs/opus",
    "@discordjs/voice": "0.17.0"
  },
  "peerDependencies": {
    "whatwg-url": "7.1.0"
  }
>>>>>>> 70583c78
}<|MERGE_RESOLUTION|>--- conflicted
+++ resolved
@@ -1,37 +1,4 @@
 {
-<<<<<<< HEAD
-    "name": "@okcashpro/client-discord",
-    "version": "0.1.5-alpha.10",
-    "main": "dist/index.js",
-    "type": "module",
-    "types": "dist/index.d.ts",
-    "dependencies": {
-        "@discordjs/opus": "github:discordjs/opus",
-        "@discordjs/rest": "2.4.0",
-        "@discordjs/voice": "0.17.0",
-        "@okcashpro/okai": "workspace:*",
-        "@okcashpro/plugin-node": "workspace:*",
-        "discord.js": "14.16.3",
-        "libsodium-wrappers": "0.7.15",
-        "prism-media": "1.3.5",
-        "zod": "3.23.8"
-    },
-    "devDependencies": {
-        "tsup": "8.3.5"
-    },
-    "scripts": {
-        "build": "tsup --format esm --dts",
-        "dev": "tsup --format esm --dts --watch",
-        "lint": "eslint . --fix"
-    },
-    "trustedDependencies": {
-        "@discordjs/opus": "github:discordjs/opus",
-        "@discordjs/voice": "0.17.0"
-    },
-    "peerDependencies": {
-        "whatwg-url": "7.1.0"
-    }
-=======
   "name": "@ai16z/client-discord",
   "version": "0.1.6-alpha.4",
   "main": "dist/index.js",
@@ -63,5 +30,4 @@
   "peerDependencies": {
     "whatwg-url": "7.1.0"
   }
->>>>>>> 70583c78
 }