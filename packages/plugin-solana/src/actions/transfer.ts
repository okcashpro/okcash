--- conflicted
+++ resolved
@@ -23,11 +23,7 @@
 } from "@okcashpro/okai";
 import { composeContext } from "@okcashpro/okai";
 import { getWalletKey } from "../keypairUtils";
-<<<<<<< HEAD
-import { generateObjectDEPRECATED } from "@okcashpro/okai";
-=======
-import { generateObjectDeprecated } from "@ai16z/eliza";
->>>>>>> 70583c78
+import { generateObjectDeprecated } from "@okcashpro/okai";
 
 export interface TransferContent extends Content {
     tokenAddress: string;
