import {
<<<<<<< HEAD
    Connection,
    PublicKey,
    VersionedTransaction,
} from "@solana/web3.js";
import BigNumber from "bignumber.js";
import { v4 as uuidv4 } from "uuid";
import { TrustScoreDatabase } from "@okcashpro/plugin-trustdb";
import {
=======
>>>>>>> 70583c78
    ActionExample,
    composeContext,
    generateObjectDeprecated,
    HandlerCallback,
    IAgentRuntime,
    Memory,
    ModelClass,
    settings,
    State,
    type Action,
<<<<<<< HEAD
    composeContext,
    generateObjectDEPRECATED,
    settings,
} from "@okcashpro/okai";
import { TokenProvider } from "../providers/token.ts";
import { TrustScoreManager } from "../providers/trustScoreProvider.ts";
=======
} from "@ai16z/eliza";
import { Connection, PublicKey, VersionedTransaction } from "@solana/web3.js";
import BigNumber from "bignumber.js";
import { getWalletKey } from "../keypairUtils.ts";
>>>>>>> 70583c78
import { walletProvider, WalletProvider } from "../providers/wallet.ts";
import { getTokenDecimals } from "./swapUtils.ts";

async function swapToken(
    connection: Connection,
    walletPublicKey: PublicKey,
    inputTokenCA: string,
    outputTokenCA: string,
    amount: number
): Promise<any> {
    try {
        // Get the decimals for the input token
        const decimals =
            inputTokenCA === settings.SOL_ADDRESS
                ? new BigNumber(9)
                : new BigNumber(
                      await getTokenDecimals(connection, inputTokenCA)
                  );

        console.log("Decimals:", decimals.toString());

        // Use BigNumber for adjustedAmount: amount * (10 ** decimals)
        const amountBN = new BigNumber(amount);
        const adjustedAmount = amountBN.multipliedBy(
            new BigNumber(10).pow(decimals)
        );

        console.log("Fetching quote with params:", {
            inputMint: inputTokenCA,
            outputMint: outputTokenCA,
            amount: adjustedAmount,
        });

        const quoteResponse = await fetch(
            `https://quote-api.jup.ag/v6/quote?inputMint=${inputTokenCA}&outputMint=${outputTokenCA}&amount=${adjustedAmount}&slippageBps=50`
        );
        const quoteData = await quoteResponse.json();

        if (!quoteData || quoteData.error) {
            console.error("Quote error:", quoteData);
            throw new Error(
                `Failed to get quote: ${quoteData?.error || "Unknown error"}`
            );
        }

        console.log("Quote received:", quoteData);

        const swapRequestBody = {
            quoteResponse: quoteData,
            userPublicKey: walletPublicKey.toString(),
            wrapAndUnwrapSol: true,
            computeUnitPriceMicroLamports: 2000000,
            dynamicComputeUnitLimit: true,
        };

        console.log("Requesting swap with body:", swapRequestBody);

        const swapResponse = await fetch("https://quote-api.jup.ag/v6/swap", {
            method: "POST",
            headers: {
                "Content-Type": "application/json",
            },
            body: JSON.stringify(swapRequestBody),
        });

        const swapData = await swapResponse.json();

        if (!swapData || !swapData.swapTransaction) {
            console.error("Swap error:", swapData);
            throw new Error(
                `Failed to get swap transaction: ${swapData?.error || "No swap transaction returned"}`
            );
        }

        console.log("Swap transaction received");
        return swapData;
    } catch (error) {
        console.error("Error in swapToken:", error);
        throw error;
    }
}

const swapTemplate = `Respond with a JSON markdown block containing only the extracted values. Use null for any values that cannot be determined.

Example response:
\`\`\`json
{
    "inputTokenSymbol": "SOL",
    "outputTokenSymbol": "USDC",
    "inputTokenCA": "So11111111111111111111111111111111111111112",
    "outputTokenCA": "EPjFWdd5AufqSSqeM2qN1xzybapC8G4wEGGkZwyTDt1v",
    "amount": 1.5
}
\`\`\`

{{recentMessages}}

Given the recent messages and wallet information below:

{{walletInfo}}

Extract the following information about the requested token swap:
- Input token symbol (the token being sold)
- Output token symbol (the token being bought)
- Input token contract address if provided
- Output token contract address if provided
- Amount to swap

Respond with a JSON markdown block containing only the extracted values. Use null for any values that cannot be determined. The result should be a valid JSON object with the following schema:
\`\`\`json
{
    "inputTokenSymbol": string | null,
    "outputTokenSymbol": string | null,
    "inputTokenCA": string | null,
    "outputTokenCA": string | null,
    "amount": number | string | null
}
\`\`\``;

// if we get the token symbol but not the CA, check walet for matching token, and if we have, get the CA for it

// get all the tokens in the wallet using the wallet provider
async function getTokensInWallet(runtime: IAgentRuntime) {
    const { publicKey } = await getWalletKey(runtime, false);
    const walletProvider = new WalletProvider(
        new Connection("https://api.mainnet-beta.solana.com"),
        publicKey
    );

    const walletInfo = await walletProvider.fetchPortfolioValue(runtime);
    const items = walletInfo.items;
    return items;
}

// check if the token symbol is in the wallet
async function getTokenFromWallet(runtime: IAgentRuntime, tokenSymbol: string) {
    try {
        const items = await getTokensInWallet(runtime);
        const token = items.find((item) => item.symbol === tokenSymbol);

        if (token) {
            return token.address;
        } else {
            return null;
        }
    } catch (error) {
        console.error("Error checking token in wallet:", error);
        return null;
    }
}

// swapToken should took CA, not symbol

export const executeSwap: Action = {
    name: "EXECUTE_SWAP",
    similes: ["SWAP_TOKENS", "TOKEN_SWAP", "TRADE_TOKENS", "EXCHANGE_TOKENS"],
    validate: async (runtime: IAgentRuntime, message: Memory) => {
        // Check if the necessary parameters are provided in the message
        console.log("Message:", message);
        return true;
    },
    description: "Perform a token swap.",
    handler: async (
        runtime: IAgentRuntime,
        message: Memory,
        state: State,
        _options: { [key: string]: unknown },
        callback?: HandlerCallback
    ): Promise<boolean> => {
        // composeState
        if (!state) {
            state = (await runtime.composeState(message)) as State;
        } else {
            state = await runtime.updateRecentMessageState(state);
        }

        const walletInfo = await walletProvider.get(runtime, message, state);

        state.walletInfo = walletInfo;

        const swapContext = composeContext({
            state,
            template: swapTemplate,
        });

        const response = await generateObjectDeprecated({
            runtime,
            context: swapContext,
            modelClass: ModelClass.LARGE,
        });

        console.log("Response:", response);
        // const type = response.inputTokenSymbol?.toUpperCase() === "SOL" ? "buy" : "sell";

        // Add SOL handling logic
        if (response.inputTokenSymbol?.toUpperCase() === "SOL") {
            response.inputTokenCA = settings.SOL_ADDRESS;
        }
        if (response.outputTokenSymbol?.toUpperCase() === "SOL") {
            response.outputTokenCA = settings.SOL_ADDRESS;
        }

        // if both contract addresses are set, lets execute the swap
        // TODO: try to resolve CA from symbol based on existing symbol in wallet
        if (!response.inputTokenCA && response.inputTokenSymbol) {
            console.log(
                `Attempting to resolve CA for input token symbol: ${response.inputTokenSymbol}`
            );
            response.inputTokenCA = await getTokenFromWallet(
                runtime,
                response.inputTokenSymbol
            );
            if (response.inputTokenCA) {
                console.log(`Resolved inputTokenCA: ${response.inputTokenCA}`);
            } else {
                console.log("No contract addresses provided, skipping swap");
                const responseMsg = {
                    text: "I need the contract addresses to perform the swap",
                };
                callback?.(responseMsg);
                return true;
            }
        }

        if (!response.outputTokenCA && response.outputTokenSymbol) {
            console.log(
                `Attempting to resolve CA for output token symbol: ${response.outputTokenSymbol}`
            );
            response.outputTokenCA = await getTokenFromWallet(
                runtime,
                response.outputTokenSymbol
            );
            if (response.outputTokenCA) {
                console.log(
                    `Resolved outputTokenCA: ${response.outputTokenCA}`
                );
            } else {
                console.log("No contract addresses provided, skipping swap");
                const responseMsg = {
                    text: "I need the contract addresses to perform the swap",
                };
                callback?.(responseMsg);
                return true;
            }
        }

        if (!response.amount) {
            console.log("No amount provided, skipping swap");
            const responseMsg = {
                text: "I need the amount to perform the swap",
            };
            callback?.(responseMsg);
            return true;
        }

        // TODO: if response amount is half, all, etc, semantically retrieve amount and return as number
        if (!response.amount) {
            console.log("Amount is not a number, skipping swap");
            const responseMsg = {
                text: "The amount must be a number",
            };
            callback?.(responseMsg);
            return true;
        }
        try {
            const connection = new Connection(
                "https://api.mainnet-beta.solana.com"
            );
            const { publicKey: walletPublicKey } = await getWalletKey(
                runtime,
                false
            );

            // const provider = new WalletProvider(connection, walletPublicKey);

            console.log("Wallet Public Key:", walletPublicKey);
            console.log("inputTokenSymbol:", response.inputTokenCA);
            console.log("outputTokenSymbol:", response.outputTokenCA);
            console.log("amount:", response.amount);

            const swapResult = await swapToken(
                connection,
                walletPublicKey,
                response.inputTokenCA as string,
                response.outputTokenCA as string,
                response.amount as number
            );

            console.log("Deserializing transaction...");
            const transactionBuf = Buffer.from(
                swapResult.swapTransaction,
                "base64"
            );
            const transaction =
                VersionedTransaction.deserialize(transactionBuf);

            console.log("Preparing to sign transaction...");

            console.log("Creating keypair...");
            const { keypair } = await getWalletKey(runtime, true);
            // Verify the public key matches what we expect
            if (keypair.publicKey.toBase58() !== walletPublicKey.toBase58()) {
                throw new Error(
                    "Generated public key doesn't match expected public key"
                );
            }

            console.log("Signing transaction...");
            transaction.sign([keypair]);

            console.log("Sending transaction...");

            const latestBlockhash = await connection.getLatestBlockhash();

            const txid = await connection.sendTransaction(transaction, {
                skipPreflight: false,
                maxRetries: 3,
                preflightCommitment: "confirmed",
            });

            console.log("Transaction sent:", txid);

            // Confirm transaction using the blockhash
            const confirmation = await connection.confirmTransaction(
                {
                    signature: txid,
                    blockhash: latestBlockhash.blockhash,
                    lastValidBlockHeight: latestBlockhash.lastValidBlockHeight,
                },
                "confirmed"
            );

            if (confirmation.value.err) {
                throw new Error(
                    `Transaction failed: ${confirmation.value.err}`
                );
            }

            if (confirmation.value.err) {
                throw new Error(
                    `Transaction failed: ${confirmation.value.err}`
                );
            }

            console.log("Swap completed successfully!");
            console.log(`Transaction ID: ${txid}`);

            const responseMsg = {
                text: `Swap completed successfully! Transaction ID: ${txid}`,
            };

            callback?.(responseMsg);

            return true;
        } catch (error) {
            console.error("Error during token swap:", error);
            return false;
        }
    },
    examples: [
        [
            {
                user: "{{user1}}",
                content: {
                    inputTokenSymbol: "SOL",
                    outputTokenSymbol: "USDC",
                    amount: 0.1,
                },
            },
            {
                user: "{{user2}}",
                content: {
                    text: "Swapping 0.1 SOL for USDC...",
                    action: "TOKEN_SWAP",
                },
            },
            {
                user: "{{user2}}",
                content: {
                    text: "Swap completed successfully! Transaction ID: ...",
                },
            },
        ],
        // Add more examples as needed
    ] as ActionExample[][],
} as Action;<|MERGE_RESOLUTION|>--- conflicted
+++ resolved
@@ -1,15 +1,4 @@
 import {
-<<<<<<< HEAD
-    Connection,
-    PublicKey,
-    VersionedTransaction,
-} from "@solana/web3.js";
-import BigNumber from "bignumber.js";
-import { v4 as uuidv4 } from "uuid";
-import { TrustScoreDatabase } from "@okcashpro/plugin-trustdb";
-import {
-=======
->>>>>>> 70583c78
     ActionExample,
     composeContext,
     generateObjectDeprecated,
@@ -20,19 +9,10 @@
     settings,
     State,
     type Action,
-<<<<<<< HEAD
-    composeContext,
-    generateObjectDEPRECATED,
-    settings,
 } from "@okcashpro/okai";
-import { TokenProvider } from "../providers/token.ts";
-import { TrustScoreManager } from "../providers/trustScoreProvider.ts";
-=======
-} from "@ai16z/eliza";
 import { Connection, PublicKey, VersionedTransaction } from "@solana/web3.js";
 import BigNumber from "bignumber.js";
 import { getWalletKey } from "../keypairUtils.ts";
->>>>>>> 70583c78
 import { walletProvider, WalletProvider } from "../providers/wallet.ts";
 import { getTokenDecimals } from "./swapUtils.ts";
 
