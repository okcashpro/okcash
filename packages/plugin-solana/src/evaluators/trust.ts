--- conflicted
+++ resolved
@@ -14,14 +14,9 @@
 import { TrustScoreManager } from "../providers/trustScoreProvider.ts";
 import { TokenProvider } from "../providers/token.ts";
 import { WalletProvider } from "../providers/wallet.ts";
-<<<<<<< HEAD
 import { TrustScoreDatabase } from "@okcashpro/plugin-trustdb";
-import { Connection, PublicKey } from "@solana/web3.js";
-=======
-import { TrustScoreDatabase } from "@ai16z/plugin-trustdb";
 import { Connection } from "@solana/web3.js";
 import { getWalletKey } from "../keypairUtils.ts";
->>>>>>> 4c2fcf38
 
 const shouldProcessTemplate =
     `# Task: Decide if the recent messages should be processed for token recommendations.
