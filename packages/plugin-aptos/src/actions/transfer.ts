--- conflicted
+++ resolved
@@ -8,15 +8,9 @@
     ModelClass,
     State,
     type Action,
-<<<<<<< HEAD
 } from "@okcashpro/okai";
 import { composeContext } from "@okcashpro/okai";
-import { generateObjectDEPRECATED } from "@okcashpro/okai";
-=======
-} from "@ai16z/eliza";
-import { composeContext } from "@ai16z/eliza";
-import { generateObjectDeprecated } from "@ai16z/eliza";
->>>>>>> 70583c78
+import { generateObjectDeprecated } from "@okcashpro/okai";
 import {
     Account,
     Aptos,
