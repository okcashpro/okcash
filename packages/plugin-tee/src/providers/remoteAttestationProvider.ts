<<<<<<< HEAD
import { IAgentRuntime, Memory, Provider, State } from "@okcashpro/okai";
import { TappdClient } from "@phala/dstack-sdk";
=======
import { IAgentRuntime, Memory, Provider, State } from "@ai16z/eliza";
import { TdxQuoteResponse, TappdClient } from "@phala/dstack-sdk";
import { RemoteAttestationQuote, TEEMode } from "../types/tee";
>>>>>>> 4c2fcf38

class RemoteAttestationProvider {
    private client: TappdClient;

    constructor(teeMode?: string) {
        let endpoint: string | undefined;

        // Both LOCAL and DOCKER modes use the simulator, just with different endpoints
        switch(teeMode) {
            case TEEMode.LOCAL:
                endpoint = "http://localhost:8090";
                console.log("TEE: Connecting to local simulator at localhost:8090");
                break;
            case TEEMode.DOCKER:
                endpoint = "http://host.docker.internal:8090";
                console.log("TEE: Connecting to simulator via Docker at host.docker.internal:8090");
                break;
            case TEEMode.PRODUCTION:
                endpoint = undefined;
                console.log("TEE: Running in production mode without simulator");
                break;
            default:
                throw new Error(`Invalid TEE_MODE: ${teeMode}. Must be one of: LOCAL, DOCKER, PRODUCTION`);
        }

        this.client = endpoint ? new TappdClient(endpoint) : new TappdClient();
    }

    async generateAttestation(reportData: string): Promise<RemoteAttestationQuote> {
        try {
            console.log("Generating attestation for: ", reportData);
            const tdxQuote: TdxQuoteResponse = await this.client.tdxQuote(reportData);
            const rtmrs = tdxQuote.replayRtmrs();
            console.log(`rtmr0: ${rtmrs[0]}\nrtmr1: ${rtmrs[1]}\nrtmr2: ${rtmrs[2]}\nrtmr3: ${rtmrs[3]}f`);
            const quote: RemoteAttestationQuote = {
                quote: tdxQuote.quote,
                timestamp: Date.now(),
            };
            console.log("Remote attestation quote: ", quote);
            return quote;
        } catch (error) {
            console.error("Error generating remote attestation:", error);
            throw new Error(
                `Failed to generate TDX Quote: ${
                    error instanceof Error ? error.message : "Unknown error"
                }`
            );
        }
    }
}

// Keep the original provider for backwards compatibility
const remoteAttestationProvider: Provider = {
    get: async (runtime: IAgentRuntime, _message: Memory, _state?: State) => {
        const teeMode = runtime.getSetting("TEE_MODE");
        const provider = new RemoteAttestationProvider(teeMode);
        const agentId = runtime.agentId;

        try {
            console.log("Generating attestation for: ", agentId);
            const attestation = await provider.generateAttestation(agentId);
            return `Your Agent's remote attestation is: ${JSON.stringify(attestation)}`;
        } catch (error) {
            console.error("Error in remote attestation provider:", error);
            throw new Error(
                `Failed to generate TDX Quote: ${
                    error instanceof Error ? error.message : "Unknown error"
                }`
            );
        }
    },
};

export { remoteAttestationProvider, RemoteAttestationProvider };<|MERGE_RESOLUTION|>--- conflicted
+++ resolved
@@ -1,11 +1,6 @@
-<<<<<<< HEAD
 import { IAgentRuntime, Memory, Provider, State } from "@okcashpro/okai";
-import { TappdClient } from "@phala/dstack-sdk";
-=======
-import { IAgentRuntime, Memory, Provider, State } from "@ai16z/eliza";
 import { TdxQuoteResponse, TappdClient } from "@phala/dstack-sdk";
 import { RemoteAttestationQuote, TEEMode } from "../types/tee";
->>>>>>> 4c2fcf38
 
 class RemoteAttestationProvider {
     private client: TappdClient;
