{
    "name": "@okcashpro/plugin-tee",
    "version": "0.1.5-alpha.6",
    "main": "dist/index.js",
    "type": "module",
    "types": "dist/index.d.ts",
    "dependencies": {
<<<<<<< HEAD
        "@okcashpro/okai": "workspace:*",
        "@phala/dstack-sdk": "0.1.4",
=======
        "@ai16z/eliza": "workspace:*",
        "@phala/dstack-sdk": "0.1.6",
>>>>>>> 4c2fcf38
        "@solana/spl-token": "0.4.9",
        "@solana/web3.js": "1.95.8",
        "bignumber": "1.1.0",
        "bignumber.js": "9.1.2",
        "bs58": "6.0.0",
        "node-cache": "5.1.2",
        "pumpdotfun-sdk": "1.3.2",
        "tsup": "8.3.5",
        "viem": "2.21.53"
    },
    "scripts": {
        "build": "tsup --format esm --dts",
        "dev": "tsup --format esm --dts --watch",
        "lint": "eslint . --fix"
    },
    "peerDependencies": {
        "whatwg-url": "7.1.0"
    }
}<|MERGE_RESOLUTION|>--- conflicted
+++ resolved
@@ -5,13 +5,8 @@
     "type": "module",
     "types": "dist/index.d.ts",
     "dependencies": {
-<<<<<<< HEAD
         "@okcashpro/okai": "workspace:*",
-        "@phala/dstack-sdk": "0.1.4",
-=======
-        "@ai16z/eliza": "workspace:*",
         "@phala/dstack-sdk": "0.1.6",
->>>>>>> 4c2fcf38
         "@solana/spl-token": "0.4.9",
         "@solana/web3.js": "1.95.8",
         "bignumber": "1.1.0",
