--- conflicted
+++ resolved
@@ -125,12 +125,7 @@
                 );
                 return;
             }
-<<<<<<< HEAD
-            okaiLogger.log("Creating webhook with details:", {networkId, notificationUri, eventType, eventTypeFilter, eventFilters});
-            const webhook = await Webhook.create({networkId, notificationUri, eventType, eventFilters});
-            okaiLogger.log("Webhook created successfully:", webhook.toString());
-=======
-            elizaLogger.log("Creating webhook with details:", {
+            okaiLogger.log("Creating webhook with details:", {
                 networkId,
                 notificationUri,
                 eventType,
@@ -143,11 +138,10 @@
                 eventType,
                 eventFilters,
             });
-            elizaLogger.log(
+            okaiLogger.log(
                 "Webhook created successfully:",
                 webhook.toString()
             );
->>>>>>> 70583c78
             callback(
                 {
                     text: `Webhook created successfully: ${webhook.toString()}`,
