--- conflicted
+++ resolved
@@ -144,13 +144,9 @@
         const accounts = JSON.parse(response);
         okaiLogger.info("Accounts:", accounts);
         const checkCurrency = side === "BUY" ? "USD" : currency;
-<<<<<<< HEAD
-        okaiLogger.info(`Checking balance for ${side} order of ${amount} ${checkCurrency}`);
-=======
-        elizaLogger.info(
+        okaiLogger.info(
             `Checking balance for ${side} order of ${amount} ${checkCurrency}`
         );
->>>>>>> 70583c78
 
         // Find account with exact currency match
         const account = accounts?.accounts.find(
@@ -169,26 +165,17 @@
         const available = parseFloat(account.available_balance.value);
         // Add buffer for fees only on USD purchases
         const requiredAmount = side === "BUY" ? amount * 1.01 : amount;
-<<<<<<< HEAD
-        okaiLogger.info(`Required amount (including buffer): ${requiredAmount} ${checkCurrency}`);
-=======
-        elizaLogger.info(
+        okaiLogger.info(
             `Required amount (including buffer): ${requiredAmount} ${checkCurrency}`
         );
->>>>>>> 70583c78
 
         const hasBalance = available >= requiredAmount;
         okaiLogger.info(`Has sufficient balance: ${hasBalance}`);
 
         return hasBalance;
     } catch (error) {
-<<<<<<< HEAD
         okaiLogger.error("Balance check failed with error:", {
-            error: error instanceof Error ? error.message : 'Unknown error',
-=======
-        elizaLogger.error("Balance check failed with error:", {
             error: error instanceof Error ? error.message : "Unknown error",
->>>>>>> 70583c78
             currency,
             amount,
             side,
@@ -238,20 +225,13 @@
             );
             okaiLogger.info("Advanced trade client initialized");
         } catch (error) {
-<<<<<<< HEAD
             okaiLogger.error("Client initialization failed:", error);
-            callback({
-                text: "Failed to initialize trading client. Please check your API credentials."
-            }, []);
-=======
-            elizaLogger.error("Client initialization failed:", error);
             callback(
                 {
                     text: "Failed to initialize trading client. Please check your API credentials.",
                 },
                 []
             );
->>>>>>> 70583c78
             return;
         }
 
@@ -269,39 +249,25 @@
             });
             okaiLogger.info("Trade details generated:", tradeDetails.object);
         } catch (error) {
-<<<<<<< HEAD
             okaiLogger.error("Trade details generation failed:", error);
-            callback({
-                text: "Failed to generate trade details. Please provide valid trading parameters."
-            }, []);
-=======
-            elizaLogger.error("Trade details generation failed:", error);
             callback(
                 {
                     text: "Failed to generate trade details. Please provide valid trading parameters.",
                 },
                 []
             );
->>>>>>> 70583c78
             return;
         }
 
         // Validate trade content
         if (!isAdvancedTradeContent(tradeDetails.object)) {
-<<<<<<< HEAD
             okaiLogger.error("Invalid trade content:", tradeDetails.object);
-            callback({
-                text: "Invalid trade details. Please check your input parameters."
-            }, []);
-=======
-            elizaLogger.error("Invalid trade content:", tradeDetails.object);
             callback(
                 {
                     text: "Invalid trade details. Please check your input parameters.",
                 },
                 []
             );
->>>>>>> 70583c78
             return;
         }
 
@@ -336,20 +302,12 @@
                     },
                 };
             }
-<<<<<<< HEAD
-            okaiLogger.info("Order configuration created:", orderConfiguration);
+            okaiLogger.info(
+                "Order configuration created:",
+                orderConfiguration
+            );
         } catch (error) {
             okaiLogger.error("Order configuration failed:", error);
-            callback({
-                text: error instanceof Error ? error.message : "Failed to configure order parameters."
-            }, []);
-=======
-            elizaLogger.info(
-                "Order configuration created:",
-                orderConfiguration
-            );
-        } catch (error) {
-            elizaLogger.error("Order configuration failed:", error);
             callback(
                 {
                     text:
@@ -359,7 +317,6 @@
                 },
                 []
             );
->>>>>>> 70583c78
             return;
         }
 
@@ -392,23 +349,7 @@
 
             okaiLogger.info("Trade executed successfully:", order);
         } catch (error) {
-<<<<<<< HEAD
             okaiLogger.error("Trade execution failed:", error?.message);
-            callback({
-                text: `Failed to execute trade: ${error instanceof Error ? error.message : "Unknown error occurred"}`
-            }, []);
-            return;
-        }
-            // Log trade to CSV
-            try {
-                // await appendTradeToCsv(order);
-                okaiLogger.info("Trade logged to CSV");
-            } catch (csvError) {
-                okaiLogger.warn("Failed to log trade to CSV:", csvError);
-                // Continue execution as this is non-critical
-            }
-=======
-            elizaLogger.error("Trade execution failed:", error?.message);
             callback(
                 {
                     text: `Failed to execute trade: ${error instanceof Error ? error.message : "Unknown error occurred"}`,
@@ -420,12 +361,11 @@
         // Log trade to CSV
         try {
             // await appendTradeToCsv(order);
-            elizaLogger.info("Trade logged to CSV");
+            okaiLogger.info("Trade logged to CSV");
         } catch (csvError) {
-            elizaLogger.warn("Failed to log trade to CSV:", csvError);
+            okaiLogger.warn("Failed to log trade to CSV:", csvError);
             // Continue execution as this is non-critical
         }
->>>>>>> 70583c78
 
         callback(
             {
