--- conflicted
+++ resolved
@@ -1,13 +1,8 @@
 import { Coinbase, Wallet } from "@coinbase/coinbase-sdk";
 import {
     composeContext,
-<<<<<<< HEAD
     okaiLogger,
-    generateObjectV2,
-=======
-    elizaLogger,
     generateObject,
->>>>>>> 70583c78
     ModelClass,
     Action,
     IAgentRuntime,
@@ -122,77 +117,25 @@
         throw error;
     }
     for (const address of receivingAddresses) {
-<<<<<<< HEAD
         okaiLogger.log("Processing payout for address:", address);
-            if (address) {
-                try {
-                    // Check balance before initiating transfer
-=======
-        elizaLogger.log("Processing payout for address:", address);
         if (address) {
             try {
                 // Check balance before initiating transfer
->>>>>>> 70583c78
 
                 const walletBalance =
                     await sendingWallet.getBalance(assetIdLowercase);
 
-<<<<<<< HEAD
-                    okaiLogger.log("Wallet balance for asset:", {
-                        assetId,
-                        walletBalance,
-                    });
-
-                    if (walletBalance.lessThan(transferAmount)) {
-                        const insufficientFunds = `Insufficient funds for address ${sendingWallet.getDefaultAddress()} to send to ${address}. Required: ${transferAmount}, Available: ${walletBalance}`;
-                        okaiLogger.error(insufficientFunds);
-
-                        transactions.push({
-                            address,
-                            amount: transferAmount,
-                            status: "Failed",
-                            errorCode: insufficientFunds,
-                            transactionUrl: null,
-                        });
-                        continue;
-                    }
-
-                    // Execute the transfer
-                    const transfer = await executeTransfer(
-                        sendingWallet,
-                        transferAmount,
-                        assetIdLowercase,
-                        address
-                    );
-
-                    transactions.push({
-                        address,
-                        amount: transfer.getAmount().toNumber(),
-                        status: "Success",
-                        errorCode: null,
-                        transactionUrl: transfer.getTransactionLink(),
-                    });
-                } catch (error) {
-                    okaiLogger.error(
-                        "Error during transfer for address:",
-                        address,
-                        error
-                    );
-                    transactions.push({
-                        address,
-=======
-                elizaLogger.log("Wallet balance for asset:", {
+                okaiLogger.log("Wallet balance for asset:", {
                     assetId,
                     walletBalance,
                 });
 
                 if (walletBalance.lessThan(transferAmount)) {
                     const insufficientFunds = `Insufficient funds for address ${sendingWallet.getDefaultAddress()} to send to ${address}. Required: ${transferAmount}, Available: ${walletBalance}`;
-                    elizaLogger.error(insufficientFunds);
+                    okaiLogger.error(insufficientFunds);
 
                     transactions.push({
                         address,
->>>>>>> 70583c78
                         amount: transferAmount,
                         status: "Failed",
                         errorCode: insufficientFunds,
@@ -200,10 +143,6 @@
                     });
                     continue;
                 }
-<<<<<<< HEAD
-            } else {
-                okaiLogger.log("Skipping invalid or empty address.");
-=======
 
                 // Execute the transfer
                 const transfer = await executeTransfer(
@@ -221,12 +160,11 @@
                     transactionUrl: transfer.getTransactionLink(),
                 });
             } catch (error) {
-                elizaLogger.error(
+                okaiLogger.error(
                     "Error during transfer for address:",
                     address,
                     error
                 );
->>>>>>> 70583c78
                 transactions.push({
                     address,
                     amount: transferAmount,
@@ -236,7 +174,7 @@
                 });
             }
         } else {
-            elizaLogger.log("Skipping invalid or empty address.");
+            okaiLogger.log("Skipping invalid or empty address.");
             transactions.push({
                 address: "Invalid or Empty",
                 amount: transferAmount,
@@ -262,26 +200,10 @@
             amount: charityTransfer.getAmount().toNumber(),
             status: "Success",
             errorCode: null,
-<<<<<<< HEAD
-                transactionUrl: charityTransfer.getTransactionLink(),
-            });
-        } catch (error) {
-            okaiLogger.error("Error during charity transfer:", error);
-            transactions.push({
-                address: charityAddress,
-                amount: transferAmount * 0.01,
-                status: "Failed",
-                errorCode: error?.message || "Unknown Error",
-                transactionUrl: null,
-            });
-        }
-        await appendTransactionsToCsv(transactions);
-        okaiLogger.log("Finished processing mass payouts.");
-=======
             transactionUrl: charityTransfer.getTransactionLink(),
         });
     } catch (error) {
-        elizaLogger.error("Error during charity transfer:", error);
+        okaiLogger.error("Error during charity transfer:", error);
         transactions.push({
             address: charityAddress,
             amount: transferAmount * 0.01,
@@ -291,8 +213,7 @@
         });
     }
     await appendTransactionsToCsv(transactions);
-    elizaLogger.log("Finished processing mass payouts.");
->>>>>>> 70583c78
+    okaiLogger.log("Finished processing mass payouts.");
     return transactions;
 }
 
