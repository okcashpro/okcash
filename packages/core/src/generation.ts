import { createAnthropic } from "@ai-sdk/anthropic";
import { createGoogleGenerativeAI } from "@ai-sdk/google";
import { createGroq } from "@ai-sdk/groq";
import { createOpenAI } from "@ai-sdk/openai";
import { RecursiveCharacterTextSplitter } from "langchain/text_splitter";
import {
    generateObject as aiGenerateObject,
    generateText as aiGenerateText,
    GenerateObjectResult,
} from "ai";
import { Buffer } from "buffer";
import { createOllama } from "ollama-ai-provider";
import OpenAI from "openai";
import { encodingForModel, TiktokenModel } from "js-tiktoken";
import Together from "together-ai";
import { ZodSchema } from "zod";
import { okaiLogger } from "./index.ts";
import { getModel, models } from "./models.ts";
import {
    parseBooleanFromText,
    parseJsonArrayFromText,
    parseJSONObjectFromText,
    parseShouldRespondFromText,
    parseActionResponseFromText
} from "./parsing.ts";
import settings from "./settings.ts";
import {
    Content,
    IAgentRuntime,
    IImageDescriptionService,
    ITextGenerationService,
    ModelClass,
    ModelProviderName,
    ServiceType,
    SearchResponse,
    ActionResponse
} from "./types.ts";
import { fal } from "@fal-ai/client";

/**
 * Send a message to the model for a text generateText - receive a string back and parse how you'd like
 * @param opts - The options for the generateText request.
 * @param opts.context The context of the message to be completed.
 * @param opts.stop A list of strings to stop the generateText at.
 * @param opts.model The model to use for generateText.
 * @param opts.frequency_penalty The frequency penalty to apply to the generateText.
 * @param opts.presence_penalty The presence penalty to apply to the generateText.
 * @param opts.temperature The temperature to apply to the generateText.
 * @param opts.max_context_length The maximum length of the context to apply to the generateText.
 * @returns The completed message.
 */

export async function generateText({
    runtime,
    context,
    modelClass,
    stop,
}: {
    runtime: IAgentRuntime;
    context: string;
    modelClass: string;
    stop?: string[];
}): Promise<string> {
    if (!context) {
        console.error("generateText context is empty");
        return "";
    }

    okaiLogger.log("Generating text...");

    okaiLogger.info("Generating text with options:", {
        modelProvider: runtime.modelProvider,
        model: modelClass,
    });

    const provider = runtime.modelProvider;
    const endpoint =
        runtime.character.modelEndpointOverride || models[provider].endpoint;
    let model = models[provider].model[modelClass];

    // allow character.json settings => secrets to override models
    // FIXME: add MODEL_MEDIUM support
    switch (provider) {
        // if runtime.getSetting("LLAMACLOUD_MODEL_LARGE") is true and modelProvider is LLAMACLOUD, then use the large model
        case ModelProviderName.LLAMACLOUD:
            {
                switch (modelClass) {
                    case ModelClass.LARGE:
                        {
                            model =
                                runtime.getSetting("LLAMACLOUD_MODEL_LARGE") ||
                                model;
                        }
                        break;
                    case ModelClass.SMALL:
                        {
                            model =
                                runtime.getSetting("LLAMACLOUD_MODEL_SMALL") ||
                                model;
                        }
                        break;
                }
            }
            break;
        case ModelProviderName.TOGETHER:
            {
                switch (modelClass) {
                    case ModelClass.LARGE:
                        {
                            model =
                                runtime.getSetting("TOGETHER_MODEL_LARGE") ||
                                model;
                        }
                        break;
                    case ModelClass.SMALL:
                        {
                            model =
                                runtime.getSetting("TOGETHER_MODEL_SMALL") ||
                                model;
                        }
                        break;
                }
            }
            break;
        case ModelProviderName.OPENROUTER:
            {
                switch (modelClass) {
                    case ModelClass.LARGE:
                        {
                            model =
                                runtime.getSetting("LARGE_OPENROUTER_MODEL") ||
                                model;
                        }
                        break;
                    case ModelClass.SMALL:
                        {
                            model =
                                runtime.getSetting("SMALL_OPENROUTER_MODEL") ||
                                model;
                        }
                        break;
                }
            }
            break;
    }

    okaiLogger.info("Selected model:", model);

    const temperature = models[provider].settings.temperature;
    const frequency_penalty = models[provider].settings.frequency_penalty;
    const presence_penalty = models[provider].settings.presence_penalty;
    const max_context_length = models[provider].settings.maxInputTokens;
    const max_response_length = models[provider].settings.maxOutputTokens;

    const apiKey = runtime.token;

    try {
        okaiLogger.debug(
            `Trimming context to max length of ${max_context_length} tokens.`
        );
        context = await trimTokens(context, max_context_length, "gpt-4o");

        let response: string;

        const _stop = stop || models[provider].settings.stop;
        okaiLogger.debug(
            `Using provider: ${provider}, model: ${model}, temperature: ${temperature}, max response length: ${max_response_length}`
        );

        switch (provider) {
            // OPENAI & LLAMACLOUD shared same structure.
            case ModelProviderName.OPENAI:
            case ModelProviderName.ETERNALAI:
            case ModelProviderName.ALI_BAILIAN:
            case ModelProviderName.VOLENGINE:
            case ModelProviderName.LLAMACLOUD:
            case ModelProviderName.NANOGPT:
            case ModelProviderName.HYPERBOLIC:
            case ModelProviderName.TOGETHER: {
<<<<<<< HEAD
                okaiLogger.debug("Initializing OpenAI model.");
                const openai = createOpenAI({ apiKey, baseURL: endpoint });
=======
                elizaLogger.debug("Initializing OpenAI model.");
                const openai = createOpenAI({
                    apiKey,
                    baseURL: endpoint,
                    fetch: runtime.fetch,
                });
>>>>>>> 4d5d6802

                const { text: openaiResponse } = await aiGenerateText({
                    model: openai.languageModel(model),
                    prompt: context,
                    system:
                        runtime.character.system ??
                        settings.SYSTEM_PROMPT ??
                        undefined,
                    temperature: temperature,
                    maxTokens: max_response_length,
                    frequencyPenalty: frequency_penalty,
                    presencePenalty: presence_penalty,
                });

                response = openaiResponse;
                okaiLogger.debug("Received response from OpenAI model.");
                break;
            }

            case ModelProviderName.GOOGLE: {
                const google = createGoogleGenerativeAI({
                    fetch: runtime.fetch,
                });

                const { text: googleResponse } = await aiGenerateText({
                    model: google(model),
                    prompt: context,
                    system:
                        runtime.character.system ??
                        settings.SYSTEM_PROMPT ??
                        undefined,
                    temperature: temperature,
                    maxTokens: max_response_length,
                    frequencyPenalty: frequency_penalty,
                    presencePenalty: presence_penalty,
                });

                response = googleResponse;
                okaiLogger.debug("Received response from Google model.");
                break;
            }

            case ModelProviderName.ANTHROPIC: {
                okaiLogger.debug("Initializing Anthropic model.");

                const anthropic = createAnthropic({
                    apiKey,
                    fetch: runtime.fetch,
                });

                const { text: anthropicResponse } = await aiGenerateText({
                    model: anthropic.languageModel(model),
                    prompt: context,
                    system:
                        runtime.character.system ??
                        settings.SYSTEM_PROMPT ??
                        undefined,
                    temperature: temperature,
                    maxTokens: max_response_length,
                    frequencyPenalty: frequency_penalty,
                    presencePenalty: presence_penalty,
                });

                response = anthropicResponse;
                okaiLogger.debug("Received response from Anthropic model.");
                break;
            }

            case ModelProviderName.CLAUDE_VERTEX: {
                okaiLogger.debug("Initializing Claude Vertex model.");

                const anthropic = createAnthropic({
                    apiKey,
                    fetch: runtime.fetch,
                });

                const { text: anthropicResponse } = await aiGenerateText({
                    model: anthropic.languageModel(model),
                    prompt: context,
                    system:
                        runtime.character.system ??
                        settings.SYSTEM_PROMPT ??
                        undefined,
                    temperature: temperature,
                    maxTokens: max_response_length,
                    frequencyPenalty: frequency_penalty,
                    presencePenalty: presence_penalty,
                });

                response = anthropicResponse;
                okaiLogger.debug(
                    "Received response from Claude Vertex model."
                );
                break;
            }

            case ModelProviderName.GROK: {
<<<<<<< HEAD
                okaiLogger.debug("Initializing Grok model.");
                const grok = createOpenAI({ apiKey, baseURL: endpoint });
=======
                elizaLogger.debug("Initializing Grok model.");
                const grok = createOpenAI({
                    apiKey,
                    baseURL: endpoint,
                    fetch: runtime.fetch,
                });
>>>>>>> 4d5d6802

                const { text: grokResponse } = await aiGenerateText({
                    model: grok.languageModel(model, {
                        parallelToolCalls: false,
                    }),
                    prompt: context,
                    system:
                        runtime.character.system ??
                        settings.SYSTEM_PROMPT ??
                        undefined,
                    temperature: temperature,
                    maxTokens: max_response_length,
                    frequencyPenalty: frequency_penalty,
                    presencePenalty: presence_penalty,
                });

                response = grokResponse;
                okaiLogger.debug("Received response from Grok model.");
                break;
            }

            case ModelProviderName.GROQ: {
                const groq = createGroq({ apiKey, fetch: runtime.fetch });

                const { text: groqResponse } = await aiGenerateText({
                    model: groq.languageModel(model),
                    prompt: context,
                    temperature: temperature,
                    system:
                        runtime.character.system ??
                        settings.SYSTEM_PROMPT ??
                        undefined,
                    maxTokens: max_response_length,
                    frequencyPenalty: frequency_penalty,
                    presencePenalty: presence_penalty,
                });

                response = groqResponse;
                break;
            }

            case ModelProviderName.LLAMALOCAL: {
                okaiLogger.debug(
                    "Using local Llama model for text completion."
                );
                const textGenerationService =
                    runtime.getService<ITextGenerationService>(
                        ServiceType.TEXT_GENERATION
                    );

                if (!textGenerationService) {
                    throw new Error("Text generation service not found");
                }

                response = await textGenerationService.queueTextCompletion(
                    context,
                    temperature,
                    _stop,
                    frequency_penalty,
                    presence_penalty,
                    max_response_length
                );
                okaiLogger.debug("Received response from local Llama model.");
                break;
            }

            case ModelProviderName.REDPILL: {
                okaiLogger.debug("Initializing RedPill model.");
                const serverUrl = models[provider].endpoint;
                const openai = createOpenAI({
                    apiKey,
                    baseURL: serverUrl,
                    fetch: runtime.fetch,
                });

                const { text: redpillResponse } = await aiGenerateText({
                    model: openai.languageModel(model),
                    prompt: context,
                    temperature: temperature,
                    system:
                        runtime.character.system ??
                        settings.SYSTEM_PROMPT ??
                        undefined,
                    maxTokens: max_response_length,
                    frequencyPenalty: frequency_penalty,
                    presencePenalty: presence_penalty,
                });

                response = redpillResponse;
                okaiLogger.debug("Received response from redpill model.");
                break;
            }

            case ModelProviderName.OPENROUTER: {
                okaiLogger.debug("Initializing OpenRouter model.");
                const serverUrl = models[provider].endpoint;
                const openrouter = createOpenAI({
                    apiKey,
                    baseURL: serverUrl,
                    fetch: runtime.fetch,
                });

                const { text: openrouterResponse } = await aiGenerateText({
                    model: openrouter.languageModel(model),
                    prompt: context,
                    temperature: temperature,
                    system:
                        runtime.character.system ??
                        settings.SYSTEM_PROMPT ??
                        undefined,
                    maxTokens: max_response_length,
                    frequencyPenalty: frequency_penalty,
                    presencePenalty: presence_penalty,
                });

                response = openrouterResponse;
                okaiLogger.debug("Received response from OpenRouter model.");
                break;
            }

            case ModelProviderName.OLLAMA:
                {
                    okaiLogger.debug("Initializing Ollama model.");

                    const ollamaProvider = createOllama({
                        baseURL: models[provider].endpoint + "/api",
                        fetch: runtime.fetch,
                    });
                    const ollama = ollamaProvider(model);

                    okaiLogger.debug("****** MODEL\n", model);

                    const { text: ollamaResponse } = await aiGenerateText({
                        model: ollama,
                        prompt: context,
                        temperature: temperature,
                        maxTokens: max_response_length,
                        frequencyPenalty: frequency_penalty,
                        presencePenalty: presence_penalty,
                    });

                    response = ollamaResponse;
                }
                okaiLogger.debug("Received response from Ollama model.");
                break;

            case ModelProviderName.HEURIST: {
                okaiLogger.debug("Initializing Heurist model.");
                const heurist = createOpenAI({
                    apiKey: apiKey,
                    baseURL: endpoint,
                    fetch: runtime.fetch,
                });

                const { text: heuristResponse } = await aiGenerateText({
                    model: heurist.languageModel(model),
                    prompt: context,
                    system:
                        runtime.character.system ??
                        settings.SYSTEM_PROMPT ??
                        undefined,
                    temperature: temperature,
                    maxTokens: max_response_length,
                    frequencyPenalty: frequency_penalty,
                    presencePenalty: presence_penalty,
                });

                response = heuristResponse;
                okaiLogger.debug("Received response from Heurist model.");
                break;
            }
            case ModelProviderName.GAIANET: {
                okaiLogger.debug("Initializing GAIANET model.");

                var baseURL = models[provider].endpoint;
                if (!baseURL) {
                    switch (modelClass) {
                        case ModelClass.SMALL:
                            baseURL =
                                settings.SMALL_GAIANET_SERVER_URL ||
                                "https://llama3b.gaia.domains/v1";
                            break;
                        case ModelClass.MEDIUM:
                            baseURL =
                                settings.MEDIUM_GAIANET_SERVER_URL ||
                                "https://llama8b.gaia.domains/v1";
                            break;
                        case ModelClass.LARGE:
                            baseURL =
                                settings.LARGE_GAIANET_SERVER_URL ||
                                "https://qwen72b.gaia.domains/v1";
                            break;
                    }
                }

                okaiLogger.debug("Using GAIANET model with baseURL:", baseURL);

                const openai = createOpenAI({
                    apiKey,
                    baseURL: endpoint,
                    fetch: runtime.fetch,
                });

                const { text: openaiResponse } = await aiGenerateText({
                    model: openai.languageModel(model),
                    prompt: context,
                    system:
                        runtime.character.system ??
                        settings.SYSTEM_PROMPT ??
                        undefined,
                    temperature: temperature,
                    maxTokens: max_response_length,
                    frequencyPenalty: frequency_penalty,
                    presencePenalty: presence_penalty,
                });

                response = openaiResponse;
                okaiLogger.debug("Received response from GAIANET model.");
                break;
            }

            case ModelProviderName.GALADRIEL: {
                okaiLogger.debug("Initializing Galadriel model.");
                const galadriel = createOpenAI({
                    apiKey: apiKey,
                    baseURL: endpoint,
                    fetch: runtime.fetch,
                });

                const { text: galadrielResponse } = await aiGenerateText({
                    model: galadriel.languageModel(model),
                    prompt: context,
                    system:
                        runtime.character.system ??
                        settings.SYSTEM_PROMPT ??
                        undefined,
                    temperature: temperature,
                    maxTokens: max_response_length,
                    frequencyPenalty: frequency_penalty,
                    presencePenalty: presence_penalty,
                });

                response = galadrielResponse;
                okaiLogger.debug("Received response from Galadriel model.");
                break;
            }

            default: {
                const errorMessage = `Unsupported provider: ${provider}`;
                okaiLogger.error(errorMessage);
                throw new Error(errorMessage);
            }
        }

        return response;
    } catch (error) {
        okaiLogger.error("Error in generateText:", error);
        throw error;
    }
}

/**
 * Truncate the context to the maximum length allowed by the model.
 * @param context The text to truncate
 * @param maxTokens Maximum number of tokens to keep
 * @param model The tokenizer model to use
 * @returns The truncated text
 */
export function trimTokens(
    context: string,
    maxTokens: number,
    model: TiktokenModel
): string {
    if (!context) return "";
    if (maxTokens <= 0) throw new Error("maxTokens must be positive");

    // Get the tokenizer for the model
    const encoding = encodingForModel(model);

    try {
        // Encode the text into tokens
        const tokens = encoding.encode(context);

        // If already within limits, return unchanged
        if (tokens.length <= maxTokens) {
            return context;
        }

        // Keep the most recent tokens by slicing from the end
        const truncatedTokens = tokens.slice(-maxTokens);

        // Decode back to text - js-tiktoken decode() returns a string directly
        return encoding.decode(truncatedTokens);
    } catch (error) {
        console.error("Error in trimTokens:", error);
        // Return truncated string if tokenization fails
        return context.slice(-maxTokens * 4); // Rough estimate of 4 chars per token
    }
}

/**
 * Sends a message to the model to determine if it should respond to the given context.
 * @param opts - The options for the generateText request
 * @param opts.context The context to evaluate for response
 * @param opts.stop A list of strings to stop the generateText at
 * @param opts.model The model to use for generateText
 * @param opts.frequency_penalty The frequency penalty to apply (0.0 to 2.0)
 * @param opts.presence_penalty The presence penalty to apply (0.0 to 2.0)
 * @param opts.temperature The temperature to control randomness (0.0 to 2.0)
 * @param opts.serverUrl The URL of the API server
 * @param opts.max_context_length Maximum allowed context length in tokens
 * @param opts.max_response_length Maximum allowed response length in tokens
 * @returns Promise resolving to "RESPOND", "IGNORE", "STOP" or null
 */
export async function generateShouldRespond({
    runtime,
    context,
    modelClass,
}: {
    runtime: IAgentRuntime;
    context: string;
    modelClass: string;
}): Promise<"RESPOND" | "IGNORE" | "STOP" | null> {
    let retryDelay = 1000;
    while (true) {
        try {
            okaiLogger.debug(
                "Attempting to generate text with context:",
                context
            );
            const response = await generateText({
                runtime,
                context,
                modelClass,
            });

            okaiLogger.debug("Received response from generateText:", response);
            const parsedResponse = parseShouldRespondFromText(response.trim());
            if (parsedResponse) {
                okaiLogger.debug("Parsed response:", parsedResponse);
                return parsedResponse;
            } else {
                okaiLogger.debug("generateShouldRespond no response");
            }
        } catch (error) {
            okaiLogger.error("Error in generateShouldRespond:", error);
            if (
                error instanceof TypeError &&
                error.message.includes("queueTextCompletion")
            ) {
                okaiLogger.error(
                    "TypeError: Cannot read properties of null (reading 'queueTextCompletion')"
                );
            }
        }

        okaiLogger.log(`Retrying in ${retryDelay}ms...`);
        await new Promise((resolve) => setTimeout(resolve, retryDelay));
        retryDelay *= 2;
    }
}

/**
 * Splits content into chunks of specified size with optional overlapping bleed sections
 * @param content - The text content to split into chunks
 * @param chunkSize - The maximum size of each chunk in tokens
 * @param bleed - Number of characters to overlap between chunks (default: 100)
 * @returns Promise resolving to array of text chunks with bleed sections
 */
export async function splitChunks(
    content: string,
    chunkSize: number = 512,
    bleed: number = 20
): Promise<string[]> {
    const textSplitter = new RecursiveCharacterTextSplitter({
        chunkSize: Number(chunkSize),
        chunkOverlap: Number(bleed),
    });

    return textSplitter.splitText(content);
}

/**
 * Sends a message to the model and parses the response as a boolean value
 * @param opts - The options for the generateText request
 * @param opts.context The context to evaluate for the boolean response
 * @param opts.stop A list of strings to stop the generateText at
 * @param opts.model The model to use for generateText
 * @param opts.frequency_penalty The frequency penalty to apply (0.0 to 2.0)
 * @param opts.presence_penalty The presence penalty to apply (0.0 to 2.0)
 * @param opts.temperature The temperature to control randomness (0.0 to 2.0)
 * @param opts.serverUrl The URL of the API server
 * @param opts.token The API token for authentication
 * @param opts.max_context_length Maximum allowed context length in tokens
 * @param opts.max_response_length Maximum allowed response length in tokens
 * @returns Promise resolving to a boolean value parsed from the model's response
 */
export async function generateTrueOrFalse({
    runtime,
    context = "",
    modelClass,
}: {
    runtime: IAgentRuntime;
    context: string;
    modelClass: string;
}): Promise<boolean> {
    let retryDelay = 1000;

    const stop = Array.from(
        new Set([
            ...(models[runtime.modelProvider].settings.stop || []),
            ["\n"],
        ])
    ) as string[];

    while (true) {
        try {
            const response = await generateText({
                stop,
                runtime,
                context,
                modelClass,
            });

            const parsedResponse = parseBooleanFromText(response.trim());
            if (parsedResponse !== null) {
                return parsedResponse;
            }
        } catch (error) {
            okaiLogger.error("Error in generateTrueOrFalse:", error);
        }

        await new Promise((resolve) => setTimeout(resolve, retryDelay));
        retryDelay *= 2;
    }
}

/**
 * Send a message to the model and parse the response as a string array
 * @param opts - The options for the generateText request
 * @param opts.context The context/prompt to send to the model
 * @param opts.stop Array of strings that will stop the model's generation if encountered
 * @param opts.model The language model to use
 * @param opts.frequency_penalty The frequency penalty to apply (0.0 to 2.0)
 * @param opts.presence_penalty The presence penalty to apply (0.0 to 2.0)
 * @param opts.temperature The temperature to control randomness (0.0 to 2.0)
 * @param opts.serverUrl The URL of the API server
 * @param opts.token The API token for authentication
 * @param opts.max_context_length Maximum allowed context length in tokens
 * @param opts.max_response_length Maximum allowed response length in tokens
 * @returns Promise resolving to an array of strings parsed from the model's response
 */
export async function generateTextArray({
    runtime,
    context,
    modelClass,
}: {
    runtime: IAgentRuntime;
    context: string;
    modelClass: string;
}): Promise<string[]> {
    if (!context) {
        okaiLogger.error("generateTextArray context is empty");
        return [];
    }
    let retryDelay = 1000;

    while (true) {
        try {
            const response = await generateText({
                runtime,
                context,
                modelClass,
            });

            const parsedResponse = parseJsonArrayFromText(response);
            if (parsedResponse) {
                return parsedResponse;
            }
        } catch (error) {
            okaiLogger.error("Error in generateTextArray:", error);
        }

        await new Promise((resolve) => setTimeout(resolve, retryDelay));
        retryDelay *= 2;
    }
}

export async function generateObjectDEPRECATED({
    runtime,
    context,
    modelClass,
}: {
    runtime: IAgentRuntime;
    context: string;
    modelClass: string;
}): Promise<any> {
    if (!context) {
        okaiLogger.error("generateObjectDEPRECATED context is empty");
        return null;
    }
    let retryDelay = 1000;

    while (true) {
        try {
            // this is slightly different than generateObjectArray, in that we parse object, not object array
            const response = await generateText({
                runtime,
                context,
                modelClass,
            });
            const parsedResponse = parseJSONObjectFromText(response);
            if (parsedResponse) {
                return parsedResponse;
            }
        } catch (error) {
            okaiLogger.error("Error in generateObject:", error);
        }

        await new Promise((resolve) => setTimeout(resolve, retryDelay));
        retryDelay *= 2;
    }
}

export async function generateObjectArray({
    runtime,
    context,
    modelClass,
}: {
    runtime: IAgentRuntime;
    context: string;
    modelClass: string;
}): Promise<any[]> {
    if (!context) {
        okaiLogger.error("generateObjectArray context is empty");
        return [];
    }
    let retryDelay = 1000;

    while (true) {
        try {
            const response = await generateText({
                runtime,
                context,
                modelClass,
            });

            const parsedResponse = parseJsonArrayFromText(response);
            if (parsedResponse) {
                return parsedResponse;
            }
        } catch (error) {
            okaiLogger.error("Error in generateTextArray:", error);
        }

        await new Promise((resolve) => setTimeout(resolve, retryDelay));
        retryDelay *= 2;
    }
}

/**
 * Send a message to the model for generateText.
 * @param opts - The options for the generateText request.
 * @param opts.context The context of the message to be completed.
 * @param opts.stop A list of strings to stop the generateText at.
 * @param opts.model The model to use for generateText.
 * @param opts.frequency_penalty The frequency penalty to apply to the generateText.
 * @param opts.presence_penalty The presence penalty to apply to the generateText.
 * @param opts.temperature The temperature to apply to the generateText.
 * @param opts.max_context_length The maximum length of the context to apply to the generateText.
 * @returns The completed message.
 */
export async function generateMessageResponse({
    runtime,
    context,
    modelClass,
}: {
    runtime: IAgentRuntime;
    context: string;
    modelClass: string;
}): Promise<Content> {
    const max_context_length =
        models[runtime.modelProvider].settings.maxInputTokens;
    context = trimTokens(context, max_context_length, "gpt-4o");
    let retryLength = 1000; // exponential backoff
    while (true) {
        try {
            okaiLogger.log("Generating message response..");

            const response = await generateText({
                runtime,
                context,
                modelClass,
            });

            // try parsing the response as JSON, if null then try again
            const parsedContent = parseJSONObjectFromText(response) as Content;
            if (!parsedContent) {
                okaiLogger.debug("parsedContent is null, retrying");
                continue;
            }

            return parsedContent;
        } catch (error) {
            okaiLogger.error("ERROR:", error);
            // wait for 2 seconds
            retryLength *= 2;
            await new Promise((resolve) => setTimeout(resolve, retryLength));
            okaiLogger.debug("Retrying...");
        }
    }
}

export const generateImage = async (
    data: {
        prompt: string;
        width: number;
        height: number;
        count?: number;
        negativePrompt?: string;
        numIterations?: number;
        guidanceScale?: number;
        seed?: number;
        modelId?: string;
        jobId?: string;
    },
    runtime: IAgentRuntime
): Promise<{
    success: boolean;
    data?: string[];
    error?: any;
}> => {
    const model = getModel(runtime.imageModelProvider, ModelClass.IMAGE);
    const modelSettings = models[runtime.imageModelProvider].imageSettings;

    okaiLogger.info("Generating image with options:", {
        imageModelProvider: model,
    });

    const apiKey =
        runtime.imageModelProvider === runtime.modelProvider
            ? runtime.token
            : (runtime.getSetting("HEURIST_API_KEY") ??
              runtime.getSetting("TOGETHER_API_KEY") ??
              runtime.getSetting("FAL_API_KEY") ??
              runtime.getSetting("OPENAI_API_KEY"));

    try {
        if (runtime.imageModelProvider === ModelProviderName.HEURIST) {
            const response = await fetch(
                "http://sequencer.heurist.xyz/submit_job",
                {
                    method: "POST",
                    headers: {
                        Authorization: `Bearer ${apiKey}`,
                        "Content-Type": "application/json",
                    },
                    body: JSON.stringify({
                        job_id: data.jobId || crypto.randomUUID(),
                        model_input: {
                            SD: {
                                prompt: data.prompt,
                                neg_prompt: data.negativePrompt,
                                num_iterations: data.numIterations || 20,
                                width: data.width || 512,
                                height: data.height || 512,
                                guidance_scale: data.guidanceScale || 3,
                                seed: data.seed || -1,
                            },
                        },
                        model_id: data.modelId || "FLUX.1-dev",
                        deadline: 60,
                        priority: 1,
                    }),
                }
            );

            if (!response.ok) {
                throw new Error(
                    `Heurist image generation failed: ${response.statusText}`
                );
            }

            const imageURL = await response.json();
            return { success: true, data: [imageURL] };
        } else if (
            runtime.imageModelProvider === ModelProviderName.TOGETHER ||
            // for backwards compat
            runtime.imageModelProvider === ModelProviderName.LLAMACLOUD
        ) {
            const together = new Together({ apiKey: apiKey as string });
            const response = await together.images.create({
                model: "black-forest-labs/FLUX.1-schnell",
                prompt: data.prompt,
                width: data.width,
                height: data.height,
                steps: modelSettings?.steps ?? 4,
                n: data.count,
            });

            // Add type assertion to handle the response properly
            const togetherResponse =
                response as unknown as TogetherAIImageResponse;

            if (
                !togetherResponse.data ||
                !Array.isArray(togetherResponse.data)
            ) {
                throw new Error("Invalid response format from Together AI");
            }

            // Rest of the code remains the same...
            const base64s = await Promise.all(
                togetherResponse.data.map(async (image) => {
                    if (!image.url) {
                        okaiLogger.error("Missing URL in image data:", image);
                        throw new Error("Missing URL in Together AI response");
                    }

                    // Fetch the image from the URL
                    const imageResponse = await fetch(image.url);
                    if (!imageResponse.ok) {
                        throw new Error(
                            `Failed to fetch image: ${imageResponse.statusText}`
                        );
                    }

                    // Convert to blob and then to base64
                    const blob = await imageResponse.blob();
                    const arrayBuffer = await blob.arrayBuffer();
                    const base64 = Buffer.from(arrayBuffer).toString("base64");

                    // Return with proper MIME type
                    return `data:image/jpeg;base64,${base64}`;
                })
            );

            if (base64s.length === 0) {
                throw new Error("No images generated by Together AI");
            }

            okaiLogger.debug(`Generated ${base64s.length} images`);
            return { success: true, data: base64s };
        } else if (runtime.imageModelProvider === ModelProviderName.FAL) {
            fal.config({
                credentials: apiKey as string,
            });

            // Prepare the input parameters according to their schema
            const input = {
                prompt: data.prompt,
                image_size: "square" as const,
                num_inference_steps: modelSettings?.steps ?? 50,
                guidance_scale: data.guidanceScale || 3.5,
                num_images: data.count,
                enable_safety_checker: true,
                output_format: "png" as const,
                seed: data.seed ?? 6252023,
                ...(runtime.getSetting("FAL_AI_LORA_PATH")
                    ? {
                          loras: [
                              {
                                  path: runtime.getSetting("FAL_AI_LORA_PATH"),
                                  scale: 1,
                              },
                          ],
                      }
                    : {}),
            };

            // Subscribe to the model
            const result = await fal.subscribe(model, {
                input,
                logs: true,
                onQueueUpdate: (update) => {
                    if (update.status === "IN_PROGRESS") {
                        okaiLogger.info(update.logs.map((log) => log.message));
                    }
                },
            });

            // Convert the returned image URLs to base64 to match existing functionality
            const base64Promises = result.data.images.map(async (image) => {
                const response = await fetch(image.url);
                const blob = await response.blob();
                const buffer = await blob.arrayBuffer();
                const base64 = Buffer.from(buffer).toString("base64");
                return `data:${image.content_type};base64,${base64}`;
            });

            const base64s = await Promise.all(base64Promises);
            return { success: true, data: base64s };
        } else {
            let targetSize = `${data.width}x${data.height}`;
            if (
                targetSize !== "1024x1024" &&
                targetSize !== "1792x1024" &&
                targetSize !== "1024x1792"
            ) {
                targetSize = "1024x1024";
            }
            const openaiApiKey = runtime.getSetting("OPENAI_API_KEY") as string;
            if (!openaiApiKey) {
                throw new Error("OPENAI_API_KEY is not set");
            }
            const openai = new OpenAI({
                apiKey: openaiApiKey as string,
            });
            const response = await openai.images.generate({
                model,
                prompt: data.prompt,
                size: targetSize as "1024x1024" | "1792x1024" | "1024x1792",
                n: data.count,
                response_format: "b64_json",
            });
            const base64s = response.data.map(
                (image) => `data:image/png;base64,${image.b64_json}`
            );
            return { success: true, data: base64s };
        }
    } catch (error) {
        console.error(error);
        return { success: false, error: error };
    }
};

export const generateCaption = async (
    data: { imageUrl: string },
    runtime: IAgentRuntime
): Promise<{
    title: string;
    description: string;
}> => {
    const { imageUrl } = data;
    const imageDescriptionService =
        runtime.getService<IImageDescriptionService>(
            ServiceType.IMAGE_DESCRIPTION
        );

    if (!imageDescriptionService) {
        throw new Error("Image description service not found");
    }

    const resp = await imageDescriptionService.describeImage(imageUrl);
    return {
        title: resp.title.trim(),
        description: resp.description.trim(),
    };
};

export const generateWebSearch = async (
    query: string,
    runtime: IAgentRuntime
): Promise<SearchResponse> => {
    const apiUrl = "https://api.tavily.com/search";
    const apiKey = runtime.getSetting("TAVILY_API_KEY");

    try {
        const response = await fetch(apiUrl, {
            method: "POST",
            headers: {
                "Content-Type": "application/json",
            },
            body: JSON.stringify({
                api_key: apiKey,
                query,
                include_answer: true,
            }),
        });

        if (!response.ok) {
            throw new okaiLogger.error(
                `HTTP error! status: ${response.status}`
            );
        }

        const data: SearchResponse = await response.json();
        return data;
    } catch (error) {
        okaiLogger.error("Error:", error);
    }
};
/**
 * Configuration options for generating objects with a model.
 */
export interface GenerationOptions {
    runtime: IAgentRuntime;
    context: string;
    modelClass: ModelClass;
    schema?: ZodSchema;
    schemaName?: string;
    schemaDescription?: string;
    stop?: string[];
    mode?: "auto" | "json" | "tool";
    experimental_providerMetadata?: Record<string, unknown>;
}

/**
 * Base settings for model generation.
 */
interface ModelSettings {
    prompt: string;
    temperature: number;
    maxTokens: number;
    frequencyPenalty: number;
    presencePenalty: number;
    stop?: string[];
}

/**
 * Generates structured objects from a prompt using specified AI models and configuration options.
 *
 * @param {GenerationOptions} options - Configuration options for generating objects.
 * @returns {Promise<any[]>} - A promise that resolves to an array of generated objects.
 * @throws {Error} - Throws an error if the provider is unsupported or if generation fails.
 */
export const generateObjectV2 = async ({
    runtime,
    context,
    modelClass,
    schema,
    schemaName,
    schemaDescription,
    stop,
    mode = "json",
}: GenerationOptions): Promise<GenerateObjectResult<unknown>> => {
    if (!context) {
        const errorMessage = "generateObjectV2 context is empty";
        console.error(errorMessage);
        throw new Error(errorMessage);
    }

    const provider = runtime.modelProvider;
    const model = models[provider].model[modelClass] as TiktokenModel;
    if (!model) {
        throw new Error(`Unsupported model class: ${modelClass}`);
    }
    const temperature = models[provider].settings.temperature;
    const frequency_penalty = models[provider].settings.frequency_penalty;
    const presence_penalty = models[provider].settings.presence_penalty;
    const max_context_length = models[provider].settings.maxInputTokens;
    const max_response_length = models[provider].settings.maxOutputTokens;
    const apiKey = runtime.token;

    try {
        context = trimTokens(context, max_context_length, model);

        const modelOptions: ModelSettings = {
            prompt: context,
            temperature,
            maxTokens: max_response_length,
            frequencyPenalty: frequency_penalty,
            presencePenalty: presence_penalty,
            stop: stop || models[provider].settings.stop,
        };

        const response = await handleProvider({
            provider,
            model,
            apiKey,
            schema,
            schemaName,
            schemaDescription,
            mode,
            modelOptions,
            runtime,
            context,
            modelClass,
        });

        return response;
    } catch (error) {
        console.error("Error in generateObject:", error);
        throw error;
    }
};

/**
 * Interface for provider-specific generation options.
 */
interface ProviderOptions {
    runtime: IAgentRuntime;
    provider: ModelProviderName;
    model: any;
    apiKey: string;
    schema?: ZodSchema;
    schemaName?: string;
    schemaDescription?: string;
    mode?: "auto" | "json" | "tool";
    experimental_providerMetadata?: Record<string, unknown>;
    modelOptions: ModelSettings;
    modelClass: string;
    context: string;
}

/**
 * Handles AI generation based on the specified provider.
 *
 * @param {ProviderOptions} options - Configuration options specific to the provider.
 * @returns {Promise<any[]>} - A promise that resolves to an array of generated objects.
 */
export async function handleProvider(
    options: ProviderOptions
): Promise<GenerateObjectResult<unknown>> {
    const { provider, runtime, context, modelClass } = options;
    switch (provider) {
        case ModelProviderName.OPENAI:
        case ModelProviderName.ETERNALAI:
        case ModelProviderName.ALI_BAILIAN:
        case ModelProviderName.VOLENGINE:
        case ModelProviderName.LLAMACLOUD:
        case ModelProviderName.TOGETHER:
        case ModelProviderName.NANOGPT:
            return await handleOpenAI(options);
        case ModelProviderName.ANTHROPIC:
            return await handleAnthropic(options);
        case ModelProviderName.GROK:
            return await handleGrok(options);
        case ModelProviderName.GROQ:
            return await handleGroq(options);
        case ModelProviderName.LLAMALOCAL:
            return await generateObjectDEPRECATED({
                runtime,
                context,
                modelClass,
            });
        case ModelProviderName.GOOGLE:
            return await handleGoogle(options);
        case ModelProviderName.REDPILL:
            return await handleRedPill(options);
        case ModelProviderName.OPENROUTER:
            return await handleOpenRouter(options);
        case ModelProviderName.OLLAMA:
            return await handleOllama(options);
        default: {
            const errorMessage = `Unsupported provider: ${provider}`;
            okaiLogger.error(errorMessage);
            throw new Error(errorMessage);
        }
    }
}
/**
 * Handles object generation for OpenAI.
 *
 * @param {ProviderOptions} options - Options specific to OpenAI.
 * @returns {Promise<GenerateObjectResult<unknown>>} - A promise that resolves to generated objects.
 */
async function handleOpenAI({
    model,
    apiKey,
    schema,
    schemaName,
    schemaDescription,
    mode,
    modelOptions,
}: ProviderOptions): Promise<GenerateObjectResult<unknown>> {
    const baseURL = models.openai.endpoint || undefined;
    const openai = createOpenAI({ apiKey, baseURL });
    return await aiGenerateObject({
        model: openai.languageModel(model),
        schema,
        schemaName,
        schemaDescription,
        mode,
        ...modelOptions,
    });
}

/**
 * Handles object generation for Anthropic models.
 *
 * @param {ProviderOptions} options - Options specific to Anthropic.
 * @returns {Promise<GenerateObjectResult<unknown>>} - A promise that resolves to generated objects.
 */
async function handleAnthropic({
    model,
    apiKey,
    schema,
    schemaName,
    schemaDescription,
    mode,
    modelOptions,
}: ProviderOptions): Promise<GenerateObjectResult<unknown>> {
    const anthropic = createAnthropic({ apiKey });
    return await aiGenerateObject({
        model: anthropic.languageModel(model),
        schema,
        schemaName,
        schemaDescription,
        mode,
        ...modelOptions,
    });
}

/**
 * Handles object generation for Grok models.
 *
 * @param {ProviderOptions} options - Options specific to Grok.
 * @returns {Promise<GenerateObjectResult<unknown>>} - A promise that resolves to generated objects.
 */
async function handleGrok({
    model,
    apiKey,
    schema,
    schemaName,
    schemaDescription,
    mode,
    modelOptions,
}: ProviderOptions): Promise<GenerateObjectResult<unknown>> {
    const grok = createOpenAI({ apiKey, baseURL: models.grok.endpoint });
    return await aiGenerateObject({
        model: grok.languageModel(model, { parallelToolCalls: false }),
        schema,
        schemaName,
        schemaDescription,
        mode,
        ...modelOptions,
    });
}

/**
 * Handles object generation for Groq models.
 *
 * @param {ProviderOptions} options - Options specific to Groq.
 * @returns {Promise<GenerateObjectResult<unknown>>} - A promise that resolves to generated objects.
 */
async function handleGroq({
    model,
    apiKey,
    schema,
    schemaName,
    schemaDescription,
    mode,
    modelOptions,
}: ProviderOptions): Promise<GenerateObjectResult<unknown>> {
    const groq = createGroq({ apiKey });
    return await aiGenerateObject({
        model: groq.languageModel(model),
        schema,
        schemaName,
        schemaDescription,
        mode,
        ...modelOptions,
    });
}

/**
 * Handles object generation for Google models.
 *
 * @param {ProviderOptions} options - Options specific to Google.
 * @returns {Promise<GenerateObjectResult<unknown>>} - A promise that resolves to generated objects.
 */
async function handleGoogle({
    model,
    apiKey: _apiKey,
    schema,
    schemaName,
    schemaDescription,
    mode,
    modelOptions,
}: ProviderOptions): Promise<GenerateObjectResult<unknown>> {
    const google = createGoogleGenerativeAI();
    return await aiGenerateObject({
        model: google(model),
        schema,
        schemaName,
        schemaDescription,
        mode,
        ...modelOptions,
    });
}

/**
 * Handles object generation for Redpill models.
 *
 * @param {ProviderOptions} options - Options specific to Redpill.
 * @returns {Promise<GenerateObjectResult<unknown>>} - A promise that resolves to generated objects.
 */
async function handleRedPill({
    model,
    apiKey,
    schema,
    schemaName,
    schemaDescription,
    mode,
    modelOptions,
}: ProviderOptions): Promise<GenerateObjectResult<unknown>> {
    const redPill = createOpenAI({ apiKey, baseURL: models.redpill.endpoint });
    return await aiGenerateObject({
        model: redPill.languageModel(model),
        schema,
        schemaName,
        schemaDescription,
        mode,
        ...modelOptions,
    });
}

/**
 * Handles object generation for OpenRouter models.
 *
 * @param {ProviderOptions} options - Options specific to OpenRouter.
 * @returns {Promise<GenerateObjectResult<unknown>>} - A promise that resolves to generated objects.
 */
async function handleOpenRouter({
    model,
    apiKey,
    schema,
    schemaName,
    schemaDescription,
    mode,
    modelOptions,
}: ProviderOptions): Promise<GenerateObjectResult<unknown>> {
    const openRouter = createOpenAI({
        apiKey,
        baseURL: models.openrouter.endpoint,
    });
    return await aiGenerateObject({
        model: openRouter.languageModel(model),
        schema,
        schemaName,
        schemaDescription,
        mode,
        ...modelOptions,
    });
}

/**
 * Handles object generation for Ollama models.
 *
 * @param {ProviderOptions} options - Options specific to Ollama.
 * @returns {Promise<GenerateObjectResult<unknown>>} - A promise that resolves to generated objects.
 */
async function handleOllama({
    model,
    schema,
    schemaName,
    schemaDescription,
    mode,
    modelOptions,
    provider,
}: ProviderOptions): Promise<GenerateObjectResult<unknown>> {
    const ollamaProvider = createOllama({
        baseURL: models[provider].endpoint + "/api",
    });
    const ollama = ollamaProvider(model);
    return await aiGenerateObject({
        model: ollama,
        schema,
        schemaName,
        schemaDescription,
        mode,
        ...modelOptions,
    });
}

// Add type definition for Together AI response
interface TogetherAIImageResponse {
    data: Array<{
        url: string;
        content_type?: string;
        image_type?: string;
    }>;
}

export async function generateTweetActions({
    runtime,
    context,
    modelClass,
}: {
    runtime: IAgentRuntime;
    context: string;
    modelClass: string;
}): Promise<ActionResponse | null> {
    let retryDelay = 1000;
    while (true) {
        try {
            const response = await generateText({
                runtime,
                context,
                modelClass,
            });
            console.debug("Received response from generateText for tweet actions:", response);
            const { actions } = parseActionResponseFromText(response.trim());
            if (actions) {
                console.debug("Parsed tweet actions:", actions);
                return actions;
            } else {
                okaiLogger.debug("generateTweetActions no valid response");
            }
        } catch (error) {
            okaiLogger.error("Error in generateTweetActions:", error);
            if (
                error instanceof TypeError &&
                error.message.includes("queueTextCompletion")
            ) {
                okaiLogger.error(
                    "TypeError: Cannot read properties of null (reading 'queueTextCompletion')"
                );
            }
        }
        okaiLogger.log(`Retrying in ${retryDelay}ms...`);
        await new Promise((resolve) => setTimeout(resolve, retryDelay));
        retryDelay *= 2;
    }
}<|MERGE_RESOLUTION|>--- conflicted
+++ resolved
@@ -177,17 +177,12 @@
             case ModelProviderName.NANOGPT:
             case ModelProviderName.HYPERBOLIC:
             case ModelProviderName.TOGETHER: {
-<<<<<<< HEAD
                 okaiLogger.debug("Initializing OpenAI model.");
-                const openai = createOpenAI({ apiKey, baseURL: endpoint });
-=======
-                elizaLogger.debug("Initializing OpenAI model.");
                 const openai = createOpenAI({
                     apiKey,
                     baseURL: endpoint,
                     fetch: runtime.fetch,
                 });
->>>>>>> 4d5d6802
 
                 const { text: openaiResponse } = await aiGenerateText({
                     model: openai.languageModel(model),
@@ -285,17 +280,12 @@
             }
 
             case ModelProviderName.GROK: {
-<<<<<<< HEAD
                 okaiLogger.debug("Initializing Grok model.");
-                const grok = createOpenAI({ apiKey, baseURL: endpoint });
-=======
-                elizaLogger.debug("Initializing Grok model.");
                 const grok = createOpenAI({
                     apiKey,
                     baseURL: endpoint,
                     fetch: runtime.fetch,
                 });
->>>>>>> 4d5d6802
 
                 const { text: grokResponse } = await aiGenerateText({
                     model: grok.languageModel(model, {
