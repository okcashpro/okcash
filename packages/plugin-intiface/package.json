{
<<<<<<< HEAD
    "name": "@okcashpro/plugin-intiface",
    "version": "0.1.5-alpha.10",
    "main": "dist/index.js",
    "type": "module",
    "types": "dist/index.d.ts",
    "dependencies": {
        "@okcashpro/okai": "workspace:*",
        "buttplug": "3.2.2",
        "net": "1.0.2",
        "tsup": "8.3.5"
    },
    "scripts": {
        "build": "tsup --format esm --dts",
        "dev": "tsup --format esm --dts --watch",
        "test-via-bun": "bun test/simulate.ts"
    },
    "peerDependencies": {
        "whatwg-url": "7.1.0"
    }
=======
  "name": "@ai16z/plugin-intiface",
  "version": "0.1.6-alpha.4",
  "main": "dist/index.js",
  "type": "module",
  "types": "dist/index.d.ts",
  "dependencies": {
    "@ai16z/eliza": "workspace:*",
    "buttplug": "3.2.2",
    "net": "1.0.2",
    "tsup": "8.3.5"
  },
  "scripts": {
    "build": "tsup --format esm --dts",
    "dev": "tsup --format esm --dts --watch",
    "test-via-bun": "bun test/simulate.ts"
  },
  "peerDependencies": {
    "whatwg-url": "7.1.0"
  }
>>>>>>> 70583c78
}<|MERGE_RESOLUTION|>--- conflicted
+++ resolved
@@ -1,32 +1,11 @@
 {
-<<<<<<< HEAD
-    "name": "@okcashpro/plugin-intiface",
-    "version": "0.1.5-alpha.10",
-    "main": "dist/index.js",
-    "type": "module",
-    "types": "dist/index.d.ts",
-    "dependencies": {
-        "@okcashpro/okai": "workspace:*",
-        "buttplug": "3.2.2",
-        "net": "1.0.2",
-        "tsup": "8.3.5"
-    },
-    "scripts": {
-        "build": "tsup --format esm --dts",
-        "dev": "tsup --format esm --dts --watch",
-        "test-via-bun": "bun test/simulate.ts"
-    },
-    "peerDependencies": {
-        "whatwg-url": "7.1.0"
-    }
-=======
-  "name": "@ai16z/plugin-intiface",
+  "name": "@okcashpro/plugin-intiface",
   "version": "0.1.6-alpha.4",
   "main": "dist/index.js",
   "type": "module",
   "types": "dist/index.d.ts",
   "dependencies": {
-    "@ai16z/eliza": "workspace:*",
+    "@okcashpro/okai": "workspace:*",
     "buttplug": "3.2.2",
     "net": "1.0.2",
     "tsup": "8.3.5"
@@ -39,5 +18,4 @@
   "peerDependencies": {
     "whatwg-url": "7.1.0"
   }
->>>>>>> 70583c78
 }