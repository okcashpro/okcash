{
<<<<<<< HEAD
    "name": "@okcashpro/adapter-postgres",
    "version": "0.1.5-alpha.10",
    "main": "dist/index.js",
    "type": "module",
    "types": "dist/index.d.ts",
    "dependencies": {
        "@okcashpro/okai": "workspace:*",
        "@types/pg": "8.11.10",
        "pg": "8.13.1"
    },
    "devDependencies": {
        "tsup": "8.3.5"
    },
    "scripts": {
        "build": "tsup --format esm --dts",
        "dev": "tsup --format esm --dts --watch",
        "lint": "eslint . --fix"
    }
=======
  "name": "@ai16z/adapter-postgres",
  "version": "0.1.6-alpha.4",
  "main": "dist/index.js",
  "type": "module",
  "types": "dist/index.d.ts",
  "dependencies": {
    "@ai16z/eliza": "workspace:*",
    "@types/pg": "8.11.10",
    "pg": "8.13.1"
  },
  "devDependencies": {
    "tsup": "8.3.5"
  },
  "scripts": {
    "build": "tsup --format esm --dts",
    "dev": "tsup --format esm --dts --watch",
    "lint": "eslint --fix  --cache ."
  }
>>>>>>> 70583c78
}<|MERGE_RESOLUTION|>--- conflicted
+++ resolved
@@ -1,24 +1,4 @@
 {
-<<<<<<< HEAD
-    "name": "@okcashpro/adapter-postgres",
-    "version": "0.1.5-alpha.10",
-    "main": "dist/index.js",
-    "type": "module",
-    "types": "dist/index.d.ts",
-    "dependencies": {
-        "@okcashpro/okai": "workspace:*",
-        "@types/pg": "8.11.10",
-        "pg": "8.13.1"
-    },
-    "devDependencies": {
-        "tsup": "8.3.5"
-    },
-    "scripts": {
-        "build": "tsup --format esm --dts",
-        "dev": "tsup --format esm --dts --watch",
-        "lint": "eslint . --fix"
-    }
-=======
   "name": "@ai16z/adapter-postgres",
   "version": "0.1.6-alpha.4",
   "main": "dist/index.js",
@@ -37,5 +17,4 @@
     "dev": "tsup --format esm --dts --watch",
     "lint": "eslint --fix  --cache ."
   }
->>>>>>> 70583c78
 }