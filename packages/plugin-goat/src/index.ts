<<<<<<< HEAD
import type { Plugin } from '@okcashpro/okai'
import { getOnChainActions } from './actions';
import { erc20, USDC } from '@goat-sdk/plugin-erc20';
import { chain, getWalletClient, walletProvider } from './provider';
import { sendETH } from '@goat-sdk/core';
=======
import type { Plugin } from "@ai16z/eliza";
import { getOnChainActions } from "./actions";
import { erc20, USDC } from "@goat-sdk/plugin-erc20";
import { sendETH } from "@goat-sdk/core";
import { getWalletClient, getWalletProvider } from "./wallet";
>>>>>>> 4c2fcf38

async function createGoatPlugin(
    getSetting: (key: string) => string | undefined
): Promise<Plugin> {
    const walletClient = getWalletClient(getSetting);
    const actions = await getOnChainActions({
        wallet: walletClient,
        // Add plugins here based on what actions you want to use
        // See all available plugins at https://ohmygoat.dev/chains-wallets-plugins#plugins
        plugins: [
            sendETH(),
            erc20({ tokens: [USDC] }),
        ],
    });

    return {
        name: "[GOAT] Onchain Actions",
        description: "Base integration plugin",
        providers: [getWalletProvider(walletClient)],
        evaluators: [],
        services: [],
        actions: actions,
    };
}

export default createGoatPlugin;<|MERGE_RESOLUTION|>--- conflicted
+++ resolved
@@ -1,16 +1,8 @@
-<<<<<<< HEAD
-import type { Plugin } from '@okcashpro/okai'
-import { getOnChainActions } from './actions';
-import { erc20, USDC } from '@goat-sdk/plugin-erc20';
-import { chain, getWalletClient, walletProvider } from './provider';
-import { sendETH } from '@goat-sdk/core';
-=======
-import type { Plugin } from "@ai16z/eliza";
+import type { Plugin } from "@okcashpro/okai";
 import { getOnChainActions } from "./actions";
 import { erc20, USDC } from "@goat-sdk/plugin-erc20";
 import { sendETH } from "@goat-sdk/core";
 import { getWalletClient, getWalletProvider } from "./wallet";
->>>>>>> 4c2fcf38
 
 async function createGoatPlugin(
     getSetting: (key: string) => string | undefined
