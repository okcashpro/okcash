import {
    type WalletClient,
    type Plugin,
    addParametersToDescription,
    type Tool,
    getTools,
} from "@goat-sdk/core";
import {
    type Action,
    generateText,
    type HandlerCallback,
    type IAgentRuntime,
    type Memory,
    ModelClass,
    type State,
    composeContext,
<<<<<<< HEAD
    generateObjectV2,
} from "@okcashpro/okai";
=======
    generateObject,
} from "@ai16z/eliza";
>>>>>>> 70583c78

type GetOnChainActionsParams<TWalletClient extends WalletClient> = {
    wallet: TWalletClient;
    plugins: Plugin<TWalletClient>[];
};

/**
 * Get all the on chain actions for the given wallet client and plugins
 *
 * @param params
 * @returns
 */
export async function getOnChainActions<TWalletClient extends WalletClient>({
    wallet,
    plugins,
}: GetOnChainActionsParams<TWalletClient>): Promise<Action[]> {
    const tools = await getTools<TWalletClient>({
        wallet,
        plugins,
        wordForTool: "action",
    });

    return tools
        .map((action) => ({
            ...action,
            name: action.name.toUpperCase(),
        }))
        .map((tool) => createAction(tool));
}

function createAction(tool: Tool): Action {
    return {
        name: tool.name,
        similes: [],
        description: tool.description,
        validate: async () => true,
        handler: async (
            runtime: IAgentRuntime,
            message: Memory,
            state: State | undefined,
            options?: Record<string, unknown>,
            callback?: HandlerCallback
        ): Promise<boolean> => {
            try {
                let currentState =
                    state ?? (await runtime.composeState(message));
                currentState =
                    await runtime.updateRecentMessageState(currentState);

                const parameterContext = composeParameterContext(
                    tool,
                    currentState
                );
                const parameters = await generateParameters(
                    runtime,
                    parameterContext,
                    tool
                );

                const parsedParameters = tool.parameters.safeParse(parameters);
                if (!parsedParameters.success) {
                    callback?.({
                        text: `Invalid parameters for action ${tool.name}: ${parsedParameters.error.message}`,
                        content: { error: parsedParameters.error.message },
                    });
                    return false;
                }

                const result = await tool.method(parsedParameters.data);
                const responseContext = composeResponseContext(
                    tool,
                    result,
                    currentState
                );
                const response = await generateResponse(
                    runtime,
                    responseContext
                );

                callback?.({ text: response, content: result });
                return true;
            } catch (error) {
                const errorMessage =
                    error instanceof Error ? error.message : String(error);
                callback?.({
                    text: `Error executing action ${tool.name}: ${errorMessage}`,
                    content: { error: errorMessage },
                });
                return false;
            }
        },
        examples: [],
    };
}

function composeParameterContext(tool: Tool, state: State): string {
    const contextTemplate = `{{recentMessages}}

Given the recent messages, extract the following information for the action "${tool.name}":
${addParametersToDescription("", tool.parameters)}
`;
    return composeContext({ state, template: contextTemplate });
}

async function generateParameters(
    runtime: IAgentRuntime,
    context: string,
    tool: Tool
): Promise<unknown> {
    const { object } = await generateObject({
        runtime,
        context,
        modelClass: ModelClass.LARGE,
        schema: tool.parameters,
    });

    return object;
}

function composeResponseContext(
    tool: Tool,
    result: unknown,
    state: State
): string {
    const responseTemplate = `
    # Action Examples
{{actionExamples}}
(Action examples are for reference only. Do not use the information from them in your response.)

# Knowledge
{{knowledge}}

# Task: Generate dialog and actions for the character {{agentName}}.
About {{agentName}}:
{{bio}}
{{lore}}

{{providers}}

{{attachments}}

# Capabilities
Note that {{agentName}} is capable of reading/seeing/hearing various forms of media, including images, videos, audio, plaintext and PDFs. Recent attachments have been included above under the "Attachments" section.

The action "${tool.name}" was executed successfully.
Here is the result:
${JSON.stringify(result)}

{{actions}}

Respond to the message knowing that the action was successful and these were the previous messages:
{{recentMessages}}
  `;
    return composeContext({ state, template: responseTemplate });
}

async function generateResponse(
    runtime: IAgentRuntime,
    context: string
): Promise<string> {
    return generateText({
        runtime,
        context,
        modelClass: ModelClass.LARGE,
    });
}<|MERGE_RESOLUTION|>--- conflicted
+++ resolved
@@ -14,13 +14,8 @@
     ModelClass,
     type State,
     composeContext,
-<<<<<<< HEAD
-    generateObjectV2,
+    generateObject,
 } from "@okcashpro/okai";
-=======
-    generateObject,
-} from "@ai16z/eliza";
->>>>>>> 70583c78
 
 type GetOnChainActionsParams<TWalletClient extends WalletClient> = {
     wallet: TWalletClient;
