import {
    composeContext,
    Content,
<<<<<<< HEAD
    okaiLogger,
    generateObjectDEPRECATED,
=======
    elizaLogger,
    generateObjectArray,
>>>>>>> 9d1a1318
    ModelClass,
    type Action,
    type ActionExample,
    type HandlerCallback,
    type IAgentRuntime,
    type Memory,
    type State,
} from "@okcashpro/okai";
import Exception from "../types/exception";
import { getFlowConnectorInstance } from "../providers/connector.provider";
import {
    FlowWalletProvider,
    isCadenceIdentifier,
    isEVMAddress,
    isFlowAddress,
} from "../providers/wallet.provider";
import { transferTemplate } from "../templates";
import { validateFlowConfig } from "../environment";
import { TransactionResponse } from "../types";
import { transactions } from "../assets/transaction.defs";
import * as queries from "../queries";

/**
 * The generated content for the transfer action
 */
export interface TransferContent extends Content {
    token: string | null;
    amount: string;
    to: string;
    matched: boolean;
}

/**
 * Check if the content is a transfer content
 */
function isTransferContent(
    runtime: IAgentRuntime,
    content: any
): content is TransferContent {
    okaiLogger.log("Content for transfer", content);
    return (
        (!content.token ||
            (typeof content.token === "string" &&
                (isCadenceIdentifier(content.token) ||
                    isEVMAddress(content.token)))) &&
        typeof content.to === "string" &&
        (isEVMAddress(content.to) || isFlowAddress(content.to)) &&
        (typeof content.amount === "string" ||
            typeof content.amount === "number") &&
        typeof content.matched === "boolean"
    );
}

// FIXME: We need to use dynamic key index
const USE_KEY_INDEX = 0;

export class TransferAction {
    constructor(
        private walletProvider: FlowWalletProvider,
        public readonly useKeyIndex: number = USE_KEY_INDEX
    ) {}

    /**
     * Process the messages and generate the transfer content
     */
    async processMessages(
        runtime: IAgentRuntime,
        message: Memory,
        state: State
    ): Promise<TransferContent> {
        // Initialize or update state
        if (!state) {
            state = (await runtime.composeState(message)) as State;
        } else {
            state = await runtime.updateRecentMessageState(state);
        }

        // Compose transfer context
        const transferContext = composeContext({
            state,
            template: transferTemplate,
        });

        // Generate transfer content
        const recommendations = await generateObjectArray({
            runtime,
            context: transferContext,
            modelClass: ModelClass.MEDIUM,
        });

        elizaLogger.debug("Recommendations", recommendations);

        // Convert array to object
        const content = recommendations[recommendations.length - 1];

        // Validate transfer content
        if (!isTransferContent(runtime, content)) {
            okaiLogger.error("Invalid content for SEND_COIN action.");
            throw new Exception(50100, "Invalid transfer content");
        }

        // Check if the content is matched
        if (!content.matched) {
            okaiLogger.error("Content does not match the transfer template.");
            throw new Exception(
                50100,
                "Content does not match the transfer template"
            );
        }
        return content;
    }

    async transfer(
        content: TransferContent,
        callback?: HandlerCallback
    ): Promise<TransactionResponse> {
        okaiLogger.log("Starting Flow Plugin's SEND_COIN handler...");

        const resp: TransactionResponse = {
            signer: {
                address: this.walletProvider.address,
                keyIndex: this.useKeyIndex,
            },
            txid: "",
        };
        const logPrefix = `Address: ${resp.signer.address}, using keyIdex: ${resp.signer.keyIndex}\n`;

        // Parsed fields
        const recipient = content.to;
        const amount =
            typeof content.amount === "number"
                ? content.amount
                : parseFloat(content.amount);

        // Check if the wallet has enough balance to transfer
        const accountInfo = await queries.queryAccountBalanceInfo(
            this.walletProvider,
            this.walletProvider.address
        );
        const totalBalance =
            accountInfo.balance + (accountInfo.coaBalance ?? 0);

        // Check if the amount is valid
        if (totalBalance < amount) {
            okaiLogger.error("Insufficient balance to transfer.");
            if (callback) {
                callback({
                    text: `${logPrefix} Unable to process transfer request. Insufficient balance.`,
                    content: {
                        error: "Insufficient balance",
                    },
                });
            }
            throw new Exception(50100, "Insufficient balance to transfer");
        }

        try {
            // Execute transfer
            const authz = this.walletProvider.buildAuthorization(
                this.useKeyIndex
            ); // use default private key

            // For different token types, we need to handle the token differently
            if (!content.token) {
                okaiLogger.log(
                    `${logPrefix} Sending ${amount} FLOW to ${recipient}...`
                );
                // Transfer FLOW token
                resp.txid = await this.walletProvider.sendTransaction(
                    transactions.mainFlowTokenDynamicTransfer,
                    (arg, t) => [
                        arg(recipient, t.String),
                        arg(amount.toFixed(1), t.UFix64),
                    ],
                    authz
                );
            } else if (isCadenceIdentifier(content.token)) {
                // Transfer Fungible Token on Cadence side
                const [_, tokenAddr, tokenContractName] =
                    content.token.split(".");
                okaiLogger.log(
                    `${logPrefix} Sending ${amount} A.${tokenAddr}.${tokenContractName} to ${recipient}...`
                );
                resp.txid = await this.walletProvider.sendTransaction(
                    transactions.mainFTGenericTransfer,
                    (arg, t) => [
                        arg(amount.toFixed(1), t.UFix64),
                        arg(recipient, t.Address),
                        arg("0x" + tokenAddr, t.Address),
                        arg(tokenContractName, t.String),
                    ],
                    authz
                );
            } else if (isEVMAddress(content.token)) {
                // Transfer ERC20 token on EVM side
                // we need to update the amount to be in the smallest unit
                const decimals = await queries.queryEvmERC20Decimals(
                    this.walletProvider,
                    content.token
                );
                const adjustedAmount = BigInt(amount * Math.pow(10, decimals));

                okaiLogger.log(
                    `${logPrefix} Sending ${adjustedAmount} ${content.token}(EVM) to ${recipient}...`
                );

                resp.txid = await this.walletProvider.sendTransaction(
                    transactions.mainEVMTransferERC20,
                    (arg, t) => [
                        arg(content.token, t.String),
                        arg(recipient, t.String),
                        // Convert the amount to string, the string should be pure number, not a scientific notation
                        arg(adjustedAmount.toString(), t.UInt256),
                    ],
                    authz
                );
            }

            okaiLogger.log(`${logPrefix} Sent transaction: ${resp.txid}`);

            // call the callback with the transaction response
            if (callback) {
                const tokenName = content.token || "FLOW";
                const baseUrl =
                    this.walletProvider.network === "testnet"
                        ? "https://testnet.flowscan.io"
                        : "https://flowscan.io";
                const txURL = `${baseUrl}/tx/${resp.txid}/events`;
                callback({
                    text: `${logPrefix} Successfully transferred ${content.amount} ${tokenName} to ${content.to}\nTransaction: [${resp.txid}](${txURL})`,
                    content: {
                        success: true,
                        txid: resp.txid,
                        token: content.token,
                        to: content.to,
                        amount: content.amount,
                    },
                });
            }
        } catch (e: any) {
            okaiLogger.error("Error in sending transaction:", e.message);
            if (callback) {
                callback({
                    text: `${logPrefix} Unable to process transfer request. Error in sending transaction.`,
                    content: {
                        error: e.message,
                    },
                });
            }
            if (e instanceof Exception) {
                throw e;
            } else {
                throw new Exception(
                    50100,
                    "Error in sending transaction: " + e.message
                );
            }
        }

        okaiLogger.log("Completed Flow Plugin's SEND_COIN handler.");

        return resp;
    }
}

export const transferAction = {
    name: "SEND_COIN",
    similes: [
        "SEND_TOKEN",
        "SEND_TOKEN_ON_FLOW",
        "TRANSFER_TOKEN_ON_FLOW",
        "TRANSFER_TOKENS_ON_FLOW",
        "TRANSFER_FLOW",
        "SEND_FLOW",
        "PAY_BY_FLOW",
    ],
    description:
        "Call this action to transfer any fungible token/coin from the agent's Flow wallet to another address",
    validate: async (runtime: IAgentRuntime, _message: Memory) => {
        await validateFlowConfig(runtime);
        const flowConnector = await getFlowConnectorInstance(runtime);
        const walletProvider = new FlowWalletProvider(runtime, flowConnector);
        try {
            await walletProvider.syncAccountInfo();
            // TODO: We need to check if the key index is valid
        } catch {
            okaiLogger.error("Failed to sync account info");
            return false;
        }
        return true;
    },
    handler: async (
        runtime: IAgentRuntime,
        message: Memory,
        state: State,
        _options: { [key: string]: unknown },
        callback?: HandlerCallback
    ): Promise<boolean> => {
        const flowConnector = await getFlowConnectorInstance(runtime);
        const walletProvider = new FlowWalletProvider(runtime, flowConnector);
        const action = new TransferAction(walletProvider);
        let content: TransferContent;
        try {
            content = await action.processMessages(runtime, message, state);
        } catch (err) {
            okaiLogger.error("Error in processing messages:", err.message);
            if (callback) {
                callback({
                    text:
                        "Unable to process transfer request. Invalid content: " +
                        err.message,
                    content: {
                        error: "Invalid content",
                    },
                });
            }
            return false;
        }

        try {
            const res = await action.transfer(content, callback);
            okaiLogger.log(
                `Transfer action response: ${res.signer.address}[${res.signer.keyIndex}] - ${res.txid}`
            );
        } catch {
            return false;
        }
        return true;
    },
    examples: [
        [
            {
                user: "{{user1}}",
                content: {
                    text: "Send 1 FLOW to 0xa2de93114bae3e73",
                },
            },
            {
                user: "{{user2}}",
                content: {
                    text: "Sending 1 FLOW tokens now, pls wait...",
                    action: "SEND_COIN",
                },
            },
        ],
        [
            {
                user: "{{user1}}",
                content: {
                    text: "Send 1 FLOW - A.1654653399040a61.FlowToken to 0xa2de93114bae3e73",
                },
            },
            {
                user: "{{user2}}",
                content: {
                    text: "Sending 1 FLOW tokens now, pls wait...",
                    action: "SEND_COIN",
                },
            },
        ],
        [
            {
                user: "{{user1}}",
                content: {
                    text: "Send 1000 FROTH - 0xb73bf8e6a4477a952e0338e6cc00cc0ce5ad04ba to 0x000000000000000000000002e44fbfbd00395de5",
                },
            },
            {
                user: "{{user2}}",
                content: {
                    text: "Sending 1000 FROTH tokens now, pls wait...",
                    action: "SEND_COIN",
                },
            },
        ],
    ] as ActionExample[][],
} as Action;<|MERGE_RESOLUTION|>--- conflicted
+++ resolved
@@ -1,13 +1,8 @@
 import {
     composeContext,
     Content,
-<<<<<<< HEAD
     okaiLogger,
-    generateObjectDEPRECATED,
-=======
-    elizaLogger,
     generateObjectArray,
->>>>>>> 9d1a1318
     ModelClass,
     type Action,
     type ActionExample,
@@ -98,7 +93,7 @@
             modelClass: ModelClass.MEDIUM,
         });
 
-        elizaLogger.debug("Recommendations", recommendations);
+        okaiLogger.debug("Recommendations", recommendations);
 
         // Convert array to object
         const content = recommendations[recommendations.length - 1];
