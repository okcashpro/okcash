{
<<<<<<< HEAD
    "name": "@okcashpro/plugin-flow",
    "version": "0.1.5-alpha.10",
    "main": "dist/index.js",
    "type": "module",
    "types": "dist/index.d.ts",
    "dependencies": {
        "@okcashpro/okai": "workspace:*",
        "@okcashpro/plugin-trustdb": "workspace:*",
        "@onflow/config": "1.5.1",
        "@onflow/fcl": "1.13.1",
        "@onflow/typedefs": "1.4.0",
        "bignumber.js": "9.1.2",
        "bs58": "6.0.0",
        "elliptic": "6.6.1",
        "node-cache": "5.1.2",
        "sha3": "2.1.4",
        "uuid": "11.0.3",
        "zod": "3.23.8"
    },
    "devDependencies": {
        "@types/elliptic": "6.4.18",
        "@types/uuid": "10.0.0",
        "tsup": "8.3.5",
        "vitest": "2.1.4"
    },
    "scripts": {
        "lines": "find . \\( -name '*.cdc' -o -name '*.ts' \\) -not -path '*/node_modules/*' -not -path '*/tests/*' -not -path '*/deps/*' -not -path '*/dist/*' -not -path '*/imports*' | xargs wc -l",
        "build": "tsup --format esm --dts",
        "dev": "tsup --format esm --dts --watch",
        "lint": "eslint . --fix",
        "test": "vitest run"
    },
    "peerDependencies": {
        "whatwg-url": "7.1.0"
    }
=======
  "name": "@ai16z/plugin-flow",
  "version": "0.1.6-alpha.4",
  "main": "dist/index.js",
  "type": "module",
  "types": "dist/index.d.ts",
  "dependencies": {
    "@ai16z/eliza": "workspace:*",
    "@onflow/config": "1.5.1",
    "@onflow/fcl": "1.13.1",
    "@onflow/typedefs": "1.4.0",
    "bignumber.js": "9.1.2",
    "bs58": "6.0.0",
    "elliptic": "6.6.1",
    "node-cache": "5.1.2",
    "sha3": "2.1.4",
    "uuid": "11.0.3",
    "zod": "3.23.8"
  },
  "devDependencies": {
    "@types/elliptic": "6.4.18",
    "@types/uuid": "10.0.0",
    "tsup": "8.3.5",
    "vitest": "2.1.4"
  },
  "scripts": {
    "lines": "find . \\( -name '*.cdc' -o -name '*.ts' \\) -not -path '*/node_modules/*' -not -path '*/tests/*' -not -path '*/deps/*' -not -path '*/dist/*' -not -path '*/imports*' | xargs wc -l",
    "build": "tsup --format esm --dts",
    "dev": "tsup --format esm --dts --watch",
    "lint": "eslint --fix  --cache .",
    "test": "vitest run"
  },
  "peerDependencies": {
    "whatwg-url": "7.1.0"
  }
>>>>>>> 70583c78
}<|MERGE_RESOLUTION|>--- conflicted
+++ resolved
@@ -1,48 +1,11 @@
 {
-<<<<<<< HEAD
-    "name": "@okcashpro/plugin-flow",
-    "version": "0.1.5-alpha.10",
-    "main": "dist/index.js",
-    "type": "module",
-    "types": "dist/index.d.ts",
-    "dependencies": {
-        "@okcashpro/okai": "workspace:*",
-        "@okcashpro/plugin-trustdb": "workspace:*",
-        "@onflow/config": "1.5.1",
-        "@onflow/fcl": "1.13.1",
-        "@onflow/typedefs": "1.4.0",
-        "bignumber.js": "9.1.2",
-        "bs58": "6.0.0",
-        "elliptic": "6.6.1",
-        "node-cache": "5.1.2",
-        "sha3": "2.1.4",
-        "uuid": "11.0.3",
-        "zod": "3.23.8"
-    },
-    "devDependencies": {
-        "@types/elliptic": "6.4.18",
-        "@types/uuid": "10.0.0",
-        "tsup": "8.3.5",
-        "vitest": "2.1.4"
-    },
-    "scripts": {
-        "lines": "find . \\( -name '*.cdc' -o -name '*.ts' \\) -not -path '*/node_modules/*' -not -path '*/tests/*' -not -path '*/deps/*' -not -path '*/dist/*' -not -path '*/imports*' | xargs wc -l",
-        "build": "tsup --format esm --dts",
-        "dev": "tsup --format esm --dts --watch",
-        "lint": "eslint . --fix",
-        "test": "vitest run"
-    },
-    "peerDependencies": {
-        "whatwg-url": "7.1.0"
-    }
-=======
-  "name": "@ai16z/plugin-flow",
+  "name": "@okcashpro/plugin-flow",
   "version": "0.1.6-alpha.4",
   "main": "dist/index.js",
   "type": "module",
   "types": "dist/index.d.ts",
   "dependencies": {
-    "@ai16z/eliza": "workspace:*",
+    "@okcashpro/okai": "workspace:*",
     "@onflow/config": "1.5.1",
     "@onflow/fcl": "1.13.1",
     "@onflow/typedefs": "1.4.0",
@@ -70,5 +33,4 @@
   "peerDependencies": {
     "whatwg-url": "7.1.0"
   }
->>>>>>> 70583c78
 }