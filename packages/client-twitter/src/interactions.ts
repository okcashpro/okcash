import { SearchMode, Tweet } from "agent-twitter-client";
import {
    composeContext,
    generateMessageResponse,
    generateShouldRespond,
    messageCompletionFooter,
    shouldRespondFooter,
    Content,
    HandlerCallback,
    IAgentRuntime,
    Memory,
    ModelClass,
    State,
    stringToUuid,
    okaiLogger,
    getEmbeddingZeroVector,
} from "@okcashpro/okai";
import { ClientBase } from "./base";
import { buildConversationThread, sendTweet, wait } from "./utils.ts";

export const twitterMessageHandlerTemplate =
    `
# Areas of Expertise
{{knowledge}}

# About {{agentName}} (@{{twitterUserName}}):
{{bio}}
{{lore}}
{{topics}}

{{providers}}

{{characterPostExamples}}

{{postDirections}}

Recent interactions between {{agentName}} and other users:
{{recentPostInteractions}}

{{recentPosts}}

# Task: Generate a post/reply in the voice, style and perspective of {{agentName}} (@{{twitterUserName}}) while using the thread of tweets as additional context:
Current Post:
{{currentPost}}

Thread of Tweets You Are Replying To:
{{formattedConversation}}

{{actions}}
# Task: Generate a post in the voice, style and perspective of {{agentName}} (@{{twitterUserName}}). You MUST include an action if the current post text includes a prompt that is similar to one of the available actions mentioned here:
{{actionNames}}
Here is the current post text again. Remember to include an action if the current post text includes a prompt that asks for one of the available actions mentioned above (does not need to be exact)
{{currentPost}}
` + messageCompletionFooter;

export const twitterShouldRespondTemplate = (targetUsersStr: string) => 
    `# INSTRUCTIONS: Determine if {{agentName}} (@{{twitterUserName}}) should respond to the message and participate in the conversation. Do not comment. Just respond with "true" or "false".

Response options are RESPOND, IGNORE and STOP.

PRIORITY RULE: ALWAYS RESPOND to these users regardless of topic or message content: ${targetUsersStr}. Topic relevance should be ignored for these users.

For other users:
- {{agentName}} should RESPOND to messages directed at them
- {{agentName}} should RESPOND to conversations relevant to their background
- {{agentName}} should IGNORE irrelevant messages
- {{agentName}} should IGNORE very short messages unless directly addressed
- {{agentName}} should STOP if asked to stop
- {{agentName}} should STOP if conversation is concluded
- {{agentName}} is in a room with other users and wants to be conversational, but not annoying.

{{recentPosts}}

IMPORTANT: For users not in the priority list, {{agentName}} (@{{twitterUserName}}) should err on the side of IGNORE rather than RESPOND if in doubt.

{{recentPosts}}

IMPORTANT: {{agentName}} (aka @{{twitterUserName}}) is particularly sensitive about being annoying, so if there is any doubt, it is better to IGNORE than to RESPOND.

{{currentPost}}

Thread of Tweets You Are Replying To:

{{formattedConversation}}

# INSTRUCTIONS: Respond with [RESPOND] if {{agentName}} should respond, or [IGNORE] if {{agentName}} should not respond to the last message and [STOP] if {{agentName}} should stop participating in the conversation.
` + shouldRespondFooter;

export class TwitterInteractionClient {
    client: ClientBase;
    runtime: IAgentRuntime;

    constructor(client: ClientBase, runtime: IAgentRuntime) {
        this.client = client;
        this.runtime = runtime;
    }

    async start() {
        const handleTwitterInteractionsLoop = () => {
            this.handleTwitterInteractions();
            setTimeout(
                handleTwitterInteractionsLoop,
                Number(
                    this.runtime.getSetting("TWITTER_POLL_INTERVAL") || 120
                ) * 1000 // Default to 2 minutes
            );
        };
        handleTwitterInteractionsLoop();
    }

    async handleTwitterInteractions() {
<<<<<<< HEAD
        okaiLogger.log("Checking Twitter interactions");
=======
        elizaLogger.log("Checking Twitter interactions");
  // Read from environment variable, fallback to default list if not set
  const targetUsersStr = this.runtime.getSetting("TWITTER_TARGET_USERS");

  const twitterUsername = this.client.profile.username;
  try {
      // Check for mentions
      const mentionCandidates = (
          await this.client.fetchSearchTweets(
              `@${twitterUsername}`,
              20,
              SearchMode.Latest
          )
      ).tweets;

      elizaLogger.log("Completed checking mentioned tweets:", mentionCandidates.length);
      let uniqueTweetCandidates = [...mentionCandidates];
      // Only process target users if configured
   if (targetUsersStr && targetUsersStr.trim()) {
        const TARGET_USERS = targetUsersStr.split(',')
            .map(u => u.trim())
            .filter(u => u.length > 0); // Filter out empty strings after split

        elizaLogger.log("Processing target users:", TARGET_USERS);
    
        if (TARGET_USERS.length > 0) {
            // Create a map to store tweets by user
            const tweetsByUser = new Map<string, Tweet[]>();

            // Fetch tweets from all target users
            for (const username of TARGET_USERS) {
                try {
                    const userTweets = (await this.client.twitterClient.fetchSearchTweets(
                        `from:${username}`,  
                        3,                   
                        SearchMode.Latest    
                    )).tweets;

                // Filter for unprocessed, non-reply, recent tweets
                const validTweets = userTweets.filter(tweet => {
                    const isUnprocessed = !this.client.lastCheckedTweetId || 
                                        parseInt(tweet.id) > this.client.lastCheckedTweetId;
                    const isRecent = (Date.now() - (tweet.timestamp * 1000)) < 2 * 60 * 60 * 1000;
                    
                    elizaLogger.log(`Tweet ${tweet.id} checks:`, {
                        isUnprocessed,
                        isRecent,
                        isReply: tweet.isReply,
                        isRetweet: tweet.isRetweet
                    });
                    
                    return isUnprocessed && !tweet.isReply && !tweet.isRetweet && isRecent;
                });

                if (validTweets.length > 0) {
                    tweetsByUser.set(username, validTweets);
                    elizaLogger.log(`Found ${validTweets.length} valid tweets from ${username}`);
                }
            } catch (error) {
                elizaLogger.error(`Error fetching tweets for ${username}:`, error);
                continue;
            }
        }

        // Select one tweet from each user that has tweets
        const selectedTweets: Tweet[] = [];
        for (const [username, tweets] of tweetsByUser) {
            if (tweets.length > 0) {
                // Randomly select one tweet from this user
                const randomTweet = tweets[Math.floor(Math.random() * tweets.length)];
                selectedTweets.push(randomTweet);
                elizaLogger.log(`Selected tweet from ${username}: ${randomTweet.text?.substring(0, 100)}`);
            }
        }

        // Add selected tweets to candidates
        uniqueTweetCandidates = [...mentionCandidates, ...selectedTweets];
    }
    } else {
    elizaLogger.log("No target users configured, processing only mentions");
    }

  
>>>>>>> 2fcca628

            // Sort tweet candidates by ID in ascending order
            uniqueTweetCandidates
                .sort((a, b) => a.id.localeCompare(b.id))
                .filter((tweet) => tweet.userId !== this.client.profile.id);

            // for each tweet candidate, handle the tweet
            for (const tweet of uniqueTweetCandidates) {
                if (
                    !this.client.lastCheckedTweetId ||
                    BigInt(tweet.id) > this.client.lastCheckedTweetId
                ) {
                    // Generate the tweetId UUID the same way it's done in handleTweet
                    const tweetId = stringToUuid(
                        tweet.id + "-" + this.runtime.agentId
                    );

                    // Check if we've already processed this tweet
                    const existingResponse =
                        await this.runtime.messageManager.getMemoryById(
                            tweetId
                        );

                    if (existingResponse) {
                        okaiLogger.log(
                            `Already responded to tweet ${tweet.id}, skipping`
                        );
                        continue;
                    }
                    okaiLogger.log("New Tweet found", tweet.permanentUrl);

                    const roomId = stringToUuid(
                        tweet.conversationId + "-" + this.runtime.agentId
                    );

                    const userIdUUID =
                        tweet.userId === this.client.profile.id
                            ? this.runtime.agentId
                            : stringToUuid(tweet.userId!);

                    await this.runtime.ensureConnection(
                        userIdUUID,
                        roomId,
                        tweet.username,
                        tweet.name,
                        "twitter"
                    );

                    const thread = await buildConversationThread(
                        tweet,
                        this.client
                    );

                    const message = {
                        content: { text: tweet.text },
                        agentId: this.runtime.agentId,
                        userId: userIdUUID,
                        roomId,
                    };

                    await this.handleTweet({
                        tweet,
                        message,
                        thread,
                    });

                    // Update the last checked tweet ID after processing each tweet
                    this.client.lastCheckedTweetId = BigInt(tweet.id);
                }
            }

            // Save the latest checked tweet ID to the file
            await this.client.cacheLatestCheckedTweetId();

            okaiLogger.log("Finished checking Twitter interactions");
        } catch (error) {
            okaiLogger.error("Error handling Twitter interactions:", error);
        }
    }

    private async handleTweet({
        tweet,
        message,
        thread,
    }: {
        tweet: Tweet;
        message: Memory;
        thread: Tweet[];
    }) {
        if (tweet.userId === this.client.profile.id) {
            // console.log("skipping tweet from bot itself", tweet.id);
            // Skip processing if the tweet is from the bot itself
            return;
        }

        if (!message.content.text) {
            okaiLogger.log("Skipping Tweet with no text", tweet.id);
            return { text: "", action: "IGNORE" };
        }

        okaiLogger.log("Processing Tweet: ", tweet.id);
        const formatTweet = (tweet: Tweet) => {
            return `  ID: ${tweet.id}
  From: ${tweet.name} (@${tweet.username})
  Text: ${tweet.text}`;
        };
        const currentPost = formatTweet(tweet);

        okaiLogger.debug("Thread: ", thread);
        const formattedConversation = thread
            .map(
                (tweet) => `@${tweet.username} (${new Date(
                    tweet.timestamp * 1000
                ).toLocaleString("en-US", {
                    hour: "2-digit",
                    minute: "2-digit",
                    month: "short",
                    day: "numeric",
                })}):
        ${tweet.text}`
            )
            .join("\n\n");

        okaiLogger.debug("formattedConversation: ", formattedConversation);

        let state = await this.runtime.composeState(message, {
            twitterClient: this.client.twitterClient,
            twitterUserName: this.runtime.getSetting("TWITTER_USERNAME"),
            currentPost,
            formattedConversation,
        });

        // check if the tweet exists, save if it doesn't
        const tweetId = stringToUuid(tweet.id + "-" + this.runtime.agentId);
        const tweetExists =
            await this.runtime.messageManager.getMemoryById(tweetId);

        if (!tweetExists) {
            okaiLogger.log("tweet does not exist, saving");
            const userIdUUID = stringToUuid(tweet.userId as string);
            const roomId = stringToUuid(tweet.conversationId);

            const message = {
                id: tweetId,
                agentId: this.runtime.agentId,
                content: {
                    text: tweet.text,
                    url: tweet.permanentUrl,
                    inReplyTo: tweet.inReplyToStatusId
                        ? stringToUuid(
                              tweet.inReplyToStatusId +
                                  "-" +
                                  this.runtime.agentId
                          )
                        : undefined,
                },
                userId: userIdUUID,
                roomId,
                createdAt: tweet.timestamp * 1000,
            };
            this.client.saveRequestMessage(message, state);
        }

        // 1. Get the raw target users string from settings
        const targetUsersStr = this.runtime.getSetting("TWITTER_TARGET_USERS");

        // 2. Process the string to get valid usernames
        const validTargetUsersStr = targetUsersStr && targetUsersStr.trim() 
            ? targetUsersStr.split(',')          // Split by commas: "user1,user2" -> ["user1", "user2"]
            .map(u => u.trim())              // Remove whitespace: [" user1 ", "user2 "] -> ["user1", "user2"]
            .filter(u => u.length > 0)       
            .join(',')                       
            : '';    

        const shouldRespondContext = composeContext({
            state,
            template: this.runtime.character.templates?.twitterShouldRespondTemplate?.(validTargetUsersStr) || 
                     this.runtime.character?.templates?.shouldRespondTemplate || 
                     twitterShouldRespondTemplate(validTargetUsersStr),
        });

        const shouldRespond = await generateShouldRespond({
            runtime: this.runtime,
            context: shouldRespondContext,
            modelClass: ModelClass.MEDIUM,
        });

        // Promise<"RESPOND" | "IGNORE" | "STOP" | null> {
        if (shouldRespond !== "RESPOND") {
            okaiLogger.log("Not responding to message");
            return { text: "Response Decision:", action: shouldRespond };
        }

        const context = composeContext({
            state,
            template:
                this.runtime.character.templates
                    ?.twitterMessageHandlerTemplate ||
                this.runtime.character?.templates?.messageHandlerTemplate ||
                twitterMessageHandlerTemplate,
        });

        okaiLogger.debug("Interactions prompt:\n" + context);

        const response = await generateMessageResponse({
            runtime: this.runtime,
            context,
            modelClass: ModelClass.MEDIUM,
        });

        const removeQuotes = (str: string) =>
            str.replace(/^['"](.*)['"]$/, "$1");

        const stringId = stringToUuid(tweet.id + "-" + this.runtime.agentId);

        response.inReplyTo = stringId;

        response.text = removeQuotes(response.text);

        if (response.text) {
            try {
                const callback: HandlerCallback = async (response: Content) => {
                    const memories = await sendTweet(
                        this.client,
                        response,
                        message.roomId,
                        this.runtime.getSetting("TWITTER_USERNAME"),
                        tweet.id
                    );
                    return memories;
                };

                const responseMessages = await callback(response);

                state = (await this.runtime.updateRecentMessageState(
                    state
                )) as State;

                for (const responseMessage of responseMessages) {
                    if (
                        responseMessage ===
                        responseMessages[responseMessages.length - 1]
                    ) {
                        responseMessage.content.action = response.action;
                    } else {
                        responseMessage.content.action = "CONTINUE";
                    }
                    await this.runtime.messageManager.createMemory(
                        responseMessage
                    );
                }


                await this.runtime.processActions(
                    message,
                    responseMessages,
                    state
                );

                const responseInfo = `Context:\n\n${context}\n\nSelected Post: ${tweet.id} - ${tweet.username}: ${tweet.text}\nAgent's Output:\n${response.text}`;

                await this.runtime.cacheManager.set(
                    `twitter/tweet_generation_${tweet.id}.txt`,
                    responseInfo
                );
                await wait();
            } catch (error) {
                okaiLogger.error(`Error sending response tweet: ${error}`);
            }
        }
    }

    async buildConversationThread(
        tweet: Tweet,
        maxReplies: number = 10
    ): Promise<Tweet[]> {
        const thread: Tweet[] = [];
        const visited: Set<string> = new Set();

        async function processThread(currentTweet: Tweet, depth: number = 0) {
            okaiLogger.log("Processing tweet:", {
                id: currentTweet.id,
                inReplyToStatusId: currentTweet.inReplyToStatusId,
                depth: depth,
            });

            if (!currentTweet) {
                okaiLogger.log("No current tweet found for thread building");
                return;
            }

            if (depth >= maxReplies) {
                okaiLogger.log("Reached maximum reply depth", depth);
                return;
            }

            // Handle memory storage
            const memory = await this.runtime.messageManager.getMemoryById(
                stringToUuid(currentTweet.id + "-" + this.runtime.agentId)
            );
            if (!memory) {
                const roomId = stringToUuid(
                    currentTweet.conversationId + "-" + this.runtime.agentId
                );
                const userId = stringToUuid(currentTweet.userId);

                await this.runtime.ensureConnection(
                    userId,
                    roomId,
                    currentTweet.username,
                    currentTweet.name,
                    "twitter"
                );

                this.runtime.messageManager.createMemory({
                    id: stringToUuid(
                        currentTweet.id + "-" + this.runtime.agentId
                    ),
                    agentId: this.runtime.agentId,
                    content: {
                        text: currentTweet.text,
                        source: "twitter",
                        url: currentTweet.permanentUrl,
                        inReplyTo: currentTweet.inReplyToStatusId
                            ? stringToUuid(
                                  currentTweet.inReplyToStatusId +
                                      "-" +
                                      this.runtime.agentId
                              )
                            : undefined,
                    },
                    createdAt: currentTweet.timestamp * 1000,
                    roomId,
                    userId:
                        currentTweet.userId === this.twitterUserId
                            ? this.runtime.agentId
                            : stringToUuid(currentTweet.userId),
                    embedding: getEmbeddingZeroVector(),
                });
            }

            if (visited.has(currentTweet.id)) {
                okaiLogger.log("Already visited tweet:", currentTweet.id);
                return;
            }

            visited.add(currentTweet.id);
            thread.unshift(currentTweet);

            okaiLogger.debug("Current thread state:", {
                length: thread.length,
                currentDepth: depth,
                tweetId: currentTweet.id,
            });

            if (currentTweet.inReplyToStatusId) {
                okaiLogger.log(
                    "Fetching parent tweet:",
                    currentTweet.inReplyToStatusId
                );
                try {
                    const parentTweet = await this.twitterClient.getTweet(
                        currentTweet.inReplyToStatusId
                    );

                    if (parentTweet) {
                        okaiLogger.log("Found parent tweet:", {
                            id: parentTweet.id,
                            text: parentTweet.text?.slice(0, 50),
                        });
                        await processThread(parentTweet, depth + 1);
                    } else {
                        okaiLogger.log(
                            "No parent tweet found for:",
                            currentTweet.inReplyToStatusId
                        );
                    }
                } catch (error) {
                    okaiLogger.log("Error fetching parent tweet:", {
                        tweetId: currentTweet.inReplyToStatusId,
                        error,
                    });
                }
            } else {
                okaiLogger.log(
                    "Reached end of reply chain at:",
                    currentTweet.id
                );
            }
        }

        // Need to bind this context for the inner function
        await processThread.bind(this)(tweet, 0);

        okaiLogger.debug("Final thread built:", {
            totalTweets: thread.length,
            tweetIds: thread.map((t) => ({
                id: t.id,
                text: t.text?.slice(0, 50),
            })),
        });

        return thread;
    }
}<|MERGE_RESOLUTION|>--- conflicted
+++ resolved
@@ -53,7 +53,7 @@
 {{currentPost}}
 ` + messageCompletionFooter;
 
-export const twitterShouldRespondTemplate = (targetUsersStr: string) => 
+export const twitterShouldRespondTemplate = (targetUsersStr: string) =>
     `# INSTRUCTIONS: Determine if {{agentName}} (@{{twitterUserName}}) should respond to the message and participate in the conversation. Do not comment. Just respond with "true" or "false".
 
 Response options are RESPOND, IGNORE and STOP.
@@ -109,10 +109,7 @@
     }
 
     async handleTwitterInteractions() {
-<<<<<<< HEAD
         okaiLogger.log("Checking Twitter interactions");
-=======
-        elizaLogger.log("Checking Twitter interactions");
   // Read from environment variable, fallback to default list if not set
   const targetUsersStr = this.runtime.getSetting("TWITTER_TARGET_USERS");
 
@@ -127,7 +124,7 @@
           )
       ).tweets;
 
-      elizaLogger.log("Completed checking mentioned tweets:", mentionCandidates.length);
+      okaiLogger.log("Completed checking mentioned tweets:", mentionCandidates.length);
       let uniqueTweetCandidates = [...mentionCandidates];
       // Only process target users if configured
    if (targetUsersStr && targetUsersStr.trim()) {
@@ -135,8 +132,8 @@
             .map(u => u.trim())
             .filter(u => u.length > 0); // Filter out empty strings after split
 
-        elizaLogger.log("Processing target users:", TARGET_USERS);
-    
+        okaiLogger.log("Processing target users:", TARGET_USERS);
+
         if (TARGET_USERS.length > 0) {
             // Create a map to store tweets by user
             const tweetsByUser = new Map<string, Tweet[]>();
@@ -145,33 +142,33 @@
             for (const username of TARGET_USERS) {
                 try {
                     const userTweets = (await this.client.twitterClient.fetchSearchTweets(
-                        `from:${username}`,  
-                        3,                   
-                        SearchMode.Latest    
+                        `from:${username}`,
+                        3,
+                        SearchMode.Latest
                     )).tweets;
 
                 // Filter for unprocessed, non-reply, recent tweets
                 const validTweets = userTweets.filter(tweet => {
-                    const isUnprocessed = !this.client.lastCheckedTweetId || 
+                    const isUnprocessed = !this.client.lastCheckedTweetId ||
                                         parseInt(tweet.id) > this.client.lastCheckedTweetId;
                     const isRecent = (Date.now() - (tweet.timestamp * 1000)) < 2 * 60 * 60 * 1000;
-                    
-                    elizaLogger.log(`Tweet ${tweet.id} checks:`, {
+
+                    okaiLogger.log(`Tweet ${tweet.id} checks:`, {
                         isUnprocessed,
                         isRecent,
                         isReply: tweet.isReply,
                         isRetweet: tweet.isRetweet
                     });
-                    
+
                     return isUnprocessed && !tweet.isReply && !tweet.isRetweet && isRecent;
                 });
 
                 if (validTweets.length > 0) {
                     tweetsByUser.set(username, validTweets);
-                    elizaLogger.log(`Found ${validTweets.length} valid tweets from ${username}`);
+                    okaiLogger.log(`Found ${validTweets.length} valid tweets from ${username}`);
                 }
             } catch (error) {
-                elizaLogger.error(`Error fetching tweets for ${username}:`, error);
+                okaiLogger.error(`Error fetching tweets for ${username}:`, error);
                 continue;
             }
         }
@@ -183,7 +180,7 @@
                 // Randomly select one tweet from this user
                 const randomTweet = tweets[Math.floor(Math.random() * tweets.length)];
                 selectedTweets.push(randomTweet);
-                elizaLogger.log(`Selected tweet from ${username}: ${randomTweet.text?.substring(0, 100)}`);
+                okaiLogger.log(`Selected tweet from ${username}: ${randomTweet.text?.substring(0, 100)}`);
             }
         }
 
@@ -191,11 +188,10 @@
         uniqueTweetCandidates = [...mentionCandidates, ...selectedTweets];
     }
     } else {
-    elizaLogger.log("No target users configured, processing only mentions");
-    }
-
-  
->>>>>>> 2fcca628
+    okaiLogger.log("No target users configured, processing only mentions");
+    }
+
+
 
             // Sort tweet candidates by ID in ascending order
             uniqueTweetCandidates
@@ -363,17 +359,17 @@
         const targetUsersStr = this.runtime.getSetting("TWITTER_TARGET_USERS");
 
         // 2. Process the string to get valid usernames
-        const validTargetUsersStr = targetUsersStr && targetUsersStr.trim() 
+        const validTargetUsersStr = targetUsersStr && targetUsersStr.trim()
             ? targetUsersStr.split(',')          // Split by commas: "user1,user2" -> ["user1", "user2"]
             .map(u => u.trim())              // Remove whitespace: [" user1 ", "user2 "] -> ["user1", "user2"]
-            .filter(u => u.length > 0)       
-            .join(',')                       
-            : '';    
+            .filter(u => u.length > 0)
+            .join(',')
+            : '';
 
         const shouldRespondContext = composeContext({
             state,
-            template: this.runtime.character.templates?.twitterShouldRespondTemplate?.(validTargetUsersStr) || 
-                     this.runtime.character?.templates?.shouldRespondTemplate || 
+            template: this.runtime.character.templates?.twitterShouldRespondTemplate?.(validTargetUsersStr) ||
+                     this.runtime.character?.templates?.shouldRespondTemplate ||
                      twitterShouldRespondTemplate(validTargetUsersStr),
         });
 
