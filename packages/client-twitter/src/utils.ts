--- conflicted
+++ resolved
@@ -3,14 +3,8 @@
 import { Content, Memory, UUID } from "@okcashpro/okai";
 import { stringToUuid } from "@okcashpro/okai";
 import { ClientBase } from "./base";
-<<<<<<< HEAD
 import { okaiLogger } from "@okcashpro/okai";
-
-const MAX_TWEET_LENGTH = 280; // Updated to Twitter's current character limit
-=======
-import { elizaLogger } from "@ai16z/eliza";
 import { DEFAULT_MAX_TWEET_LENGTH } from "./environment";
->>>>>>> 4c2fcf38
 
 export const wait = (minTime: number = 1000, maxTime: number = 3000) => {
     const waitTime =
