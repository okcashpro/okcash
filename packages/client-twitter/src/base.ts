import {
    Content,
    IAgentRuntime,
    IImageDescriptionService,
    Memory,
    State,
    UUID,
    getEmbeddingZeroVector,
    okaiLogger,
    stringToUuid,
} from "@okcashpro/okai";
import {
    QueryTweetsResponse,
    Scraper,
    SearchMode,
    Tweet,
} from "agent-twitter-client";
import { EventEmitter } from "events";

export function extractAnswer(text: string): string {
    const startIndex = text.indexOf("Answer: ") + 8;
    const endIndex = text.indexOf("<|endoftext|>", 11);
    return text.slice(startIndex, endIndex);
}

type TwitterProfile = {
    id: string;
    username: string;
    screenName: string;
    bio: string;
    nicknames: string[];
};

class RequestQueue {
    private queue: (() => Promise<any>)[] = [];
    private processing: boolean = false;

    async add<T>(request: () => Promise<T>): Promise<T> {
        return new Promise((resolve, reject) => {
            this.queue.push(async () => {
                try {
                    const result = await request();
                    resolve(result);
                } catch (error) {
                    reject(error);
                }
            });
            this.processQueue();
        });
    }

    private async processQueue(): Promise<void> {
        if (this.processing || this.queue.length === 0) {
            return;
        }
        this.processing = true;

        while (this.queue.length > 0) {
            const request = this.queue.shift()!;
            try {
                await request();
            } catch (error) {
                console.error("Error processing request:", error);
                this.queue.unshift(request);
                await this.exponentialBackoff(this.queue.length);
            }
            await this.randomDelay();
        }

        this.processing = false;
    }

    private async exponentialBackoff(retryCount: number): Promise<void> {
        const delay = Math.pow(2, retryCount) * 1000;
        await new Promise((resolve) => setTimeout(resolve, delay));
    }

    private async randomDelay(): Promise<void> {
        const delay = Math.floor(Math.random() * 2000) + 1500;
        await new Promise((resolve) => setTimeout(resolve, delay));
    }
}

export class ClientBase extends EventEmitter {
    static _twitterClients: { [accountIdentifier: string]: Scraper } = {};
    twitterClient: Scraper;
    runtime: IAgentRuntime;
    directions: string;
    lastCheckedTweetId: bigint | null = null;
    imageDescriptionService: IImageDescriptionService;
    temperature: number = 0.5;

    requestQueue: RequestQueue = new RequestQueue();

    profile: TwitterProfile | null;

    async cacheTweet(tweet: Tweet): Promise<void> {
        if (!tweet) {
            console.warn("Tweet is undefined, skipping cache");
            return;
        }

        this.runtime.cacheManager.set(`twitter/tweets/${tweet.id}`, tweet);
    }

    async getCachedTweet(tweetId: string): Promise<Tweet | undefined> {
        const cached = await this.runtime.cacheManager.get<Tweet>(
            `twitter/tweets/${tweetId}`
        );

        return cached;
    }

    async getTweet(tweetId: string): Promise<Tweet> {
        const cachedTweet = await this.getCachedTweet(tweetId);

        if (cachedTweet) {
            return cachedTweet;
        }

        const tweet = await this.requestQueue.add(() =>
            this.twitterClient.getTweet(tweetId)
        );

        await this.cacheTweet(tweet);
        return tweet;
    }

    callback: (self: ClientBase) => any = null;

    onReady() {
        throw new Error(
            "Not implemented in base class, please call from subclass"
        );
    }

    constructor(runtime: IAgentRuntime) {
        super();
        this.runtime = runtime;
        const username = this.runtime.getSetting("TWITTER_USERNAME");
        if (ClientBase._twitterClients[username]) {
            this.twitterClient = ClientBase._twitterClients[username];
        } else {
            this.twitterClient = new Scraper();
            ClientBase._twitterClients[username] = this.twitterClient;
        }

        this.directions =
            "- " +
            this.runtime.character.style.all.join("\n- ") +
            "- " +
            this.runtime.character.style.post.join();
    }

    async init() {
        //test
        const username = this.runtime.getSetting("TWITTER_USERNAME");
        const password = this.runtime.getSetting("TWITTER_PASSWORD");
        const email = this.runtime.getSetting("TWITTER_EMAIL");
        const twitter2faSecret =
            this.runtime.getSetting("TWITTER_2FA_SECRET") || undefined;
        const cookies = this.runtime.getSetting("TWITTER_COOKIES");

        if (!username) {
            throw new Error("Twitter username not configured");
        }
        // Check for Twitter cookies
        if (cookies) {
            elizaLogger.debug("Using cookies from settings");
            const cookiesArray = JSON.parse(cookies);

            await this.setCookiesFromArray(cookiesArray);
        } else {
            elizaLogger.debug("No cookies found in settings");
            elizaLogger.debug("Checking for cached cookies");
            const cachedCookies = await this.getCachedCookies(username);
            if (cachedCookies) {
                await this.setCookiesFromArray(cachedCookies);
            }
        }

<<<<<<< HEAD
        okaiLogger.log("Waiting for Twitter login");
        while (true) {
            await this.twitterClient.login(
                username,
                this.runtime.getSetting("TWITTER_PASSWORD"),
                this.runtime.getSetting("TWITTER_EMAIL"),
                this.runtime.getSetting("TWITTER_2FA_SECRET") || undefined
            );

            if (await this.twitterClient.isLoggedIn()) {
                const cookies = await this.twitterClient.getCookies();
=======
        elizaLogger.log("Waiting for Twitter login");
        let retries = 5; // Optional: Set a retry limit
        while (retries > 0) {
            const cookies = await this.twitterClient.getCookies();
            if ((await this.twitterClient.isLoggedIn()) && !!cookies) {
                elizaLogger.info("Already logged in.");
>>>>>>> 70583c78
                await this.cacheCookies(username, cookies);
                elizaLogger.info("Successfully logged in and cookies cached.");
                break;
            }

<<<<<<< HEAD
            okaiLogger.error("Failed to login to Twitter trying again...");
=======
            try {
                await this.twitterClient.login(
                    username,
                    password,
                    email,
                    twitter2faSecret
                );
            } catch (error) {
                elizaLogger.error(`Login attempt failed: ${error.message}`);
            }

            retries--;
            elizaLogger.error(
                `Failed to login to Twitter. Retrying... (${retries} attempts left)`
            );

            if (retries === 0) {
                elizaLogger.error(
                    "Max retries reached. Exiting login process."
                );
                throw new Error("Twitter login failed after maximum retries.");
            }
>>>>>>> 70583c78

            await new Promise((resolve) => setTimeout(resolve, 2000));
        }
        // Initialize Twitter profile
        this.profile = await this.fetchProfile(username);

        if (this.profile) {
            okaiLogger.log("Twitter user ID:", this.profile.id);
            okaiLogger.log(
                "Twitter loaded:",
                JSON.stringify(this.profile, null, 10)
            );
            // Store profile info for use in responses
            this.runtime.character.twitterProfile = {
                id: this.profile.id,
                username: this.profile.username,
                screenName: this.profile.screenName,
                bio: this.profile.bio,
                nicknames: this.profile.nicknames,
            };
        } else {
            throw new Error("Failed to load profile");
        }

        await this.loadLatestCheckedTweetId();
        await this.populateTimeline();
    }

    async fetchOwnPosts(count: number): Promise<Tweet[]> {
        okaiLogger.debug("fetching own posts");
        const homeTimeline = await this.twitterClient.getUserTweets(
            this.profile.id,
            count
        );
        return homeTimeline.tweets;
    }

    async fetchHomeTimeline(count: number): Promise<Tweet[]> {
<<<<<<< HEAD
        okaiLogger.debug("fetching home timeline");
        const homeTimeline = await this.twitterClient.fetchHomeTimeline(count, []);
=======
        elizaLogger.debug("fetching home timeline");
        const homeTimeline = await this.twitterClient.fetchHomeTimeline(
            count,
            []
        );
>>>>>>> 70583c78

        okaiLogger.debug(homeTimeline, { depth: Infinity });
        const processedTimeline = homeTimeline
<<<<<<< HEAD
        .filter((t) => t.__typename !== "TweetWithVisibilityResults") // what's this about?
        .map((tweet) => {
            //console.log("tweet is", tweet);
            const obj = {
                id: tweet.id,
                name:
                    tweet.name ??
                    tweet?.user_results?.result?.legacy.name,
                username:
                    tweet.username ??
                    tweet.core?.user_results?.result?.legacy.screen_name,
                text: tweet.text ?? tweet.legacy?.full_text,
                inReplyToStatusId:
                    tweet.inReplyToStatusId ??
                    tweet.legacy?.in_reply_to_status_id_str ??
                    null,
                timestamp: new Date(tweet.legacy?.created_at).getTime() / 1000,
                createdAt: tweet.createdAt ?? tweet.legacy?.created_at ?? tweet.core?.user_results?.result?.legacy.created_at,
                userId: tweet.userId ?? tweet.legacy?.user_id_str,
                conversationId:
                    tweet.conversationId ??
                    tweet.legacy?.conversation_id_str,
                permanentUrl: `https://x.com/${tweet.core?.user_results?.result?.legacy?.screen_name}/status/${tweet.rest_id}`,
                hashtags: tweet.hashtags ?? tweet.legacy?.entities.hashtags,
                mentions:
                    tweet.mentions ?? tweet.legacy?.entities.user_mentions,
                photos:
                    tweet.photos ??
                    tweet.legacy?.entities.media?.filter(
                        (media) => media.type === "photo"
                    ) ??
                    [],
                thread: tweet.thread || [],
                urls: tweet.urls ?? tweet.legacy?.entities.urls,
                videos:
                    tweet.videos ??
                    tweet.legacy?.entities.media?.filter(
                        (media) => media.type === "video"
                    ) ??
                    [],
            };
            //console.log("obj is", obj);
            return obj;
        });
        //okaiLogger.debug("process homeTimeline", processedTimeline);
=======
            .filter((t) => t.__typename !== "TweetWithVisibilityResults") // what's this about?
            .map((tweet) => {
                //console.log("tweet is", tweet);
                const obj = {
                    id: tweet.id,
                    name:
                        tweet.name ?? tweet?.user_results?.result?.legacy.name,
                    username:
                        tweet.username ??
                        tweet.core?.user_results?.result?.legacy.screen_name,
                    text: tweet.text ?? tweet.legacy?.full_text,
                    inReplyToStatusId:
                        tweet.inReplyToStatusId ??
                        tweet.legacy?.in_reply_to_status_id_str ??
                        null,
                    timestamp:
                        new Date(tweet.legacy?.created_at).getTime() / 1000,
                    createdAt:
                        tweet.createdAt ??
                        tweet.legacy?.created_at ??
                        tweet.core?.user_results?.result?.legacy.created_at,
                    userId: tweet.userId ?? tweet.legacy?.user_id_str,
                    conversationId:
                        tweet.conversationId ??
                        tweet.legacy?.conversation_id_str,
                    permanentUrl: `https://x.com/${tweet.core?.user_results?.result?.legacy?.screen_name}/status/${tweet.rest_id}`,
                    hashtags: tweet.hashtags ?? tweet.legacy?.entities.hashtags,
                    mentions:
                        tweet.mentions ?? tweet.legacy?.entities.user_mentions,
                    photos:
                        tweet.photos ??
                        tweet.legacy?.entities.media?.filter(
                            (media) => media.type === "photo"
                        ) ??
                        [],
                    thread: tweet.thread || [],
                    urls: tweet.urls ?? tweet.legacy?.entities.urls,
                    videos:
                        tweet.videos ??
                        tweet.legacy?.entities.media?.filter(
                            (media) => media.type === "video"
                        ) ??
                        [],
                };
                //console.log("obj is", obj);
                return obj;
            });
        //elizaLogger.debug("process homeTimeline", processedTimeline);
>>>>>>> 70583c78
        return processedTimeline;
    }

    async fetchTimelineForActions(count: number): Promise<Tweet[]> {
<<<<<<< HEAD
        okaiLogger.debug("fetching timeline for actions");
        const homeTimeline = await this.twitterClient.fetchHomeTimeline(count, []);
=======
        elizaLogger.debug("fetching timeline for actions");
        const homeTimeline = await this.twitterClient.fetchHomeTimeline(
            count,
            []
        );
>>>>>>> 70583c78

        return homeTimeline.map((tweet) => ({
            id: tweet.rest_id,
            name: tweet.core?.user_results?.result?.legacy?.name,
            username: tweet.core?.user_results?.result?.legacy?.screen_name,
            text: tweet.legacy?.full_text,
            inReplyToStatusId: tweet.legacy?.in_reply_to_status_id_str,
            timestamp: new Date(tweet.legacy?.created_at).getTime() / 1000,
            userId: tweet.legacy?.user_id_str,
            conversationId: tweet.legacy?.conversation_id_str,
            permanentUrl: `https://twitter.com/${tweet.core?.user_results?.result?.legacy?.screen_name}/status/${tweet.rest_id}`,
            hashtags: tweet.legacy?.entities?.hashtags || [],
            mentions: tweet.legacy?.entities?.user_mentions || [],
            photos:
                tweet.legacy?.entities?.media?.filter(
                    (media) => media.type === "photo"
                ) || [],
            thread: tweet.thread || [],
            urls: tweet.legacy?.entities?.urls || [],
            videos:
                tweet.legacy?.entities?.media?.filter(
                    (media) => media.type === "video"
                ) || [],
        }));
    }

    async fetchSearchTweets(
        query: string,
        maxTweets: number,
        searchMode: SearchMode,
        cursor?: string
    ): Promise<QueryTweetsResponse> {
        try {
            // Sometimes this fails because we are rate limited. in this case, we just need to return an empty array
            // if we dont get a response in 5 seconds, something is wrong
            const timeoutPromise = new Promise((resolve) =>
                setTimeout(() => resolve({ tweets: [] }), 10000)
            );

            try {
                const result = await this.requestQueue.add(
                    async () =>
                        await Promise.race([
                            this.twitterClient.fetchSearchTweets(
                                query,
                                maxTweets,
                                searchMode,
                                cursor
                            ),
                            timeoutPromise,
                        ])
                );
                return (result ?? { tweets: [] }) as QueryTweetsResponse;
            } catch (error) {
                okaiLogger.error("Error fetching search tweets:", error);
                return { tweets: [] };
            }
        } catch (error) {
            okaiLogger.error("Error fetching search tweets:", error);
            return { tweets: [] };
        }
    }

    private async populateTimeline() {
        okaiLogger.debug("populating timeline...");

        const cachedTimeline = await this.getCachedTimeline();

        // Check if the cache file exists
        if (cachedTimeline) {
            // Read the cached search results from the file

            // Get the existing memories from the database
            const existingMemories =
                await this.runtime.messageManager.getMemoriesByRoomIds({
                    roomIds: cachedTimeline.map((tweet) =>
                        stringToUuid(
                            tweet.conversationId + "-" + this.runtime.agentId
                        )
                    ),
                });

            //TODO: load tweets not in cache?

            // Create a Set to store the IDs of existing memories
            const existingMemoryIds = new Set(
                existingMemories.map((memory) => memory.id.toString())
            );

            // Check if any of the cached tweets exist in the existing memories
            const someCachedTweetsExist = cachedTimeline.some((tweet) =>
                existingMemoryIds.has(
                    stringToUuid(tweet.id + "-" + this.runtime.agentId)
                )
            );

            if (someCachedTweetsExist) {
                // Filter out the cached tweets that already exist in the database
                const tweetsToSave = cachedTimeline.filter(
                    (tweet) =>
                        !existingMemoryIds.has(
                            stringToUuid(tweet.id + "-" + this.runtime.agentId)
                        )
                );

                console.log({
                    processingTweets: tweetsToSave
                        .map((tweet) => tweet.id)
                        .join(","),
                });

                // Save the missing tweets as memories
                for (const tweet of tweetsToSave) {
                    okaiLogger.log("Saving Tweet", tweet.id);

                    const roomId = stringToUuid(
                        tweet.conversationId + "-" + this.runtime.agentId
                    );

                    const userId =
                        tweet.userId === this.profile.id
                            ? this.runtime.agentId
                            : stringToUuid(tweet.userId);

                    if (tweet.userId === this.profile.id) {
                        await this.runtime.ensureConnection(
                            this.runtime.agentId,
                            roomId,
                            this.profile.username,
                            this.profile.screenName,
                            "twitter"
                        );
                    } else {
                        await this.runtime.ensureConnection(
                            userId,
                            roomId,
                            tweet.username,
                            tweet.name,
                            "twitter"
                        );
                    }

                    const content = {
                        text: tweet.text,
                        url: tweet.permanentUrl,
                        source: "twitter",
                        inReplyTo: tweet.inReplyToStatusId
                            ? stringToUuid(
                                  tweet.inReplyToStatusId +
                                      "-" +
                                      this.runtime.agentId
                              )
                            : undefined,
                    } as Content;

                    okaiLogger.log("Creating memory for tweet", tweet.id);

                    // check if it already exists
                    const memory =
                        await this.runtime.messageManager.getMemoryById(
                            stringToUuid(tweet.id + "-" + this.runtime.agentId)
                        );

                    if (memory) {
                        okaiLogger.log(
                            "Memory already exists, skipping timeline population"
                        );
                        break;
                    }

                    await this.runtime.messageManager.createMemory({
                        id: stringToUuid(tweet.id + "-" + this.runtime.agentId),
                        userId,
                        content: content,
                        agentId: this.runtime.agentId,
                        roomId,
                        embedding: getEmbeddingZeroVector(),
                        createdAt: tweet.timestamp * 1000,
                    });

                    await this.cacheTweet(tweet);
                }

                okaiLogger.log(
                    `Populated ${tweetsToSave.length} missing tweets from the cache.`
                );
                return;
            }
        }

        const timeline = await this.fetchHomeTimeline(cachedTimeline ? 10 : 50);
        const username = this.runtime.getSetting("TWITTER_USERNAME");

        // Get the most recent 20 mentions and interactions
        const mentionsAndInteractions = await this.fetchSearchTweets(
            `@${username}`,
            20,
            SearchMode.Latest
        );

        // Combine the timeline tweets and mentions/interactions
        const allTweets = [...timeline, ...mentionsAndInteractions.tweets];

        // Create a Set to store unique tweet IDs
        const tweetIdsToCheck = new Set<string>();
        const roomIds = new Set<UUID>();

        // Add tweet IDs to the Set
        for (const tweet of allTweets) {
            tweetIdsToCheck.add(tweet.id);
            roomIds.add(
                stringToUuid(tweet.conversationId + "-" + this.runtime.agentId)
            );
        }

        // Check the existing memories in the database
        const existingMemories =
            await this.runtime.messageManager.getMemoriesByRoomIds({
                roomIds: Array.from(roomIds),
            });

        // Create a Set to store the existing memory IDs
        const existingMemoryIds = new Set<UUID>(
            existingMemories.map((memory) => memory.id)
        );

        // Filter out the tweets that already exist in the database
        const tweetsToSave = allTweets.filter(
            (tweet) =>
                !existingMemoryIds.has(
                    stringToUuid(tweet.id + "-" + this.runtime.agentId)
                )
        );

        okaiLogger.debug({
            processingTweets: tweetsToSave.map((tweet) => tweet.id).join(","),
        });

        await this.runtime.ensureUserExists(
            this.runtime.agentId,
            this.profile.username,
            this.runtime.character.name,
            "twitter"
        );

        // Save the new tweets as memories
        for (const tweet of tweetsToSave) {
            okaiLogger.log("Saving Tweet", tweet.id);

            const roomId = stringToUuid(
                tweet.conversationId + "-" + this.runtime.agentId
            );
            const userId =
                tweet.userId === this.profile.id
                    ? this.runtime.agentId
                    : stringToUuid(tweet.userId);

            if (tweet.userId === this.profile.id) {
                await this.runtime.ensureConnection(
                    this.runtime.agentId,
                    roomId,
                    this.profile.username,
                    this.profile.screenName,
                    "twitter"
                );
            } else {
                await this.runtime.ensureConnection(
                    userId,
                    roomId,
                    tweet.username,
                    tweet.name,
                    "twitter"
                );
            }

            const content = {
                text: tweet.text,
                url: tweet.permanentUrl,
                source: "twitter",
                inReplyTo: tweet.inReplyToStatusId
                    ? stringToUuid(tweet.inReplyToStatusId)
                    : undefined,
            } as Content;

            await this.runtime.messageManager.createMemory({
                id: stringToUuid(tweet.id + "-" + this.runtime.agentId),
                userId,
                content: content,
                agentId: this.runtime.agentId,
                roomId,
                embedding: getEmbeddingZeroVector(),
                createdAt: tweet.timestamp * 1000,
            });

            await this.cacheTweet(tweet);
        }

        // Cache
        await this.cacheTimeline(timeline);
        await this.cacheMentions(mentionsAndInteractions.tweets);
    }

    async setCookiesFromArray(cookiesArray: any[]) {
        const cookieStrings = cookiesArray.map(
            (cookie) =>
                `${cookie.key}=${cookie.value}; Domain=${cookie.domain}; Path=${cookie.path}; ${
                    cookie.secure ? "Secure" : ""
                }; ${cookie.httpOnly ? "HttpOnly" : ""}; SameSite=${
                    cookie.sameSite || "Lax"
                }`
        );
        await this.twitterClient.setCookies(cookieStrings);
    }

    async saveRequestMessage(message: Memory, state: State) {
        if (message.content.text) {
            const recentMessage = await this.runtime.messageManager.getMemories(
                {
                    roomId: message.roomId,
                    count: 1,
                    unique: false,
                }
            );

            if (
                recentMessage.length > 0 &&
                recentMessage[0].content === message.content
            ) {
                okaiLogger.debug("Message already saved", recentMessage[0].id);
            } else {
                await this.runtime.messageManager.createMemory({
                    ...message,
                    embedding: getEmbeddingZeroVector(),
                });
            }

            await this.runtime.evaluate(message, {
                ...state,
                twitterClient: this.twitterClient,
            });
        }
    }

    async loadLatestCheckedTweetId(): Promise<void> {
        const latestCheckedTweetId =
            await this.runtime.cacheManager.get<string>(
                `twitter/${this.profile.username}/latest_checked_tweet_id`
            );

        if (latestCheckedTweetId) {
            this.lastCheckedTweetId = BigInt(latestCheckedTweetId);
        }
    }

    async cacheLatestCheckedTweetId() {
        if (this.lastCheckedTweetId) {
            await this.runtime.cacheManager.set(
                `twitter/${this.profile.username}/latest_checked_tweet_id`,
                this.lastCheckedTweetId.toString()
            );
        }
    }

    async getCachedTimeline(): Promise<Tweet[] | undefined> {
        return await this.runtime.cacheManager.get<Tweet[]>(
            `twitter/${this.profile.username}/timeline`
        );
    }

    async cacheTimeline(timeline: Tweet[]) {
        await this.runtime.cacheManager.set(
            `twitter/${this.profile.username}/timeline`,
            timeline,
            { expires: Date.now() + 10 * 1000 }
        );
    }

    async cacheMentions(mentions: Tweet[]) {
        await this.runtime.cacheManager.set(
            `twitter/${this.profile.username}/mentions`,
            mentions,
            { expires: Date.now() + 10 * 1000 }
        );
    }

    async getCachedCookies(username: string) {
        return await this.runtime.cacheManager.get<any[]>(
            `twitter/${username}/cookies`
        );
    }

    async cacheCookies(username: string, cookies: any[]) {
        await this.runtime.cacheManager.set(
            `twitter/${username}/cookies`,
            cookies
        );
    }

    async getCachedProfile(username: string) {
        return await this.runtime.cacheManager.get<TwitterProfile>(
            `twitter/${username}/profile`
        );
    }

    async cacheProfile(profile: TwitterProfile) {
        await this.runtime.cacheManager.set(
            `twitter/${profile.username}/profile`,
            profile
        );
    }

    async fetchProfile(username: string): Promise<TwitterProfile> {
        const cached = await this.getCachedProfile(username);

        if (cached) return cached;

        try {
            const profile = await this.requestQueue.add(async () => {
                const profile = await this.twitterClient.getProfile(username);
                // console.log({ profile });
                return {
                    id: profile.userId,
                    username,
                    screenName: profile.name || this.runtime.character.name,
                    bio:
                        profile.biography ||
                        typeof this.runtime.character.bio === "string"
                            ? (this.runtime.character.bio as string)
                            : this.runtime.character.bio.length > 0
                              ? this.runtime.character.bio[0]
                              : "",
                    nicknames:
                        this.runtime.character.twitterProfile?.nicknames || [],
                } satisfies TwitterProfile;
            });

            this.cacheProfile(profile);

            return profile;
        } catch (error) {
            console.error("Error fetching Twitter profile:", error);

            return undefined;
        }
    }
}<|MERGE_RESOLUTION|>--- conflicted
+++ resolved
@@ -166,47 +166,30 @@
         }
         // Check for Twitter cookies
         if (cookies) {
-            elizaLogger.debug("Using cookies from settings");
+            okaiLogger.debug("Using cookies from settings");
             const cookiesArray = JSON.parse(cookies);
 
             await this.setCookiesFromArray(cookiesArray);
         } else {
-            elizaLogger.debug("No cookies found in settings");
-            elizaLogger.debug("Checking for cached cookies");
+            okaiLogger.debug("No cookies found in settings");
+            okaiLogger.debug("Checking for cached cookies");
             const cachedCookies = await this.getCachedCookies(username);
             if (cachedCookies) {
                 await this.setCookiesFromArray(cachedCookies);
             }
         }
 
-<<<<<<< HEAD
         okaiLogger.log("Waiting for Twitter login");
-        while (true) {
-            await this.twitterClient.login(
-                username,
-                this.runtime.getSetting("TWITTER_PASSWORD"),
-                this.runtime.getSetting("TWITTER_EMAIL"),
-                this.runtime.getSetting("TWITTER_2FA_SECRET") || undefined
-            );
-
-            if (await this.twitterClient.isLoggedIn()) {
-                const cookies = await this.twitterClient.getCookies();
-=======
-        elizaLogger.log("Waiting for Twitter login");
         let retries = 5; // Optional: Set a retry limit
         while (retries > 0) {
             const cookies = await this.twitterClient.getCookies();
             if ((await this.twitterClient.isLoggedIn()) && !!cookies) {
-                elizaLogger.info("Already logged in.");
->>>>>>> 70583c78
+                okaiLogger.info("Already logged in.");
                 await this.cacheCookies(username, cookies);
-                elizaLogger.info("Successfully logged in and cookies cached.");
+                okaiLogger.info("Successfully logged in and cookies cached.");
                 break;
             }
 
-<<<<<<< HEAD
-            okaiLogger.error("Failed to login to Twitter trying again...");
-=======
             try {
                 await this.twitterClient.login(
                     username,
@@ -215,21 +198,20 @@
                     twitter2faSecret
                 );
             } catch (error) {
-                elizaLogger.error(`Login attempt failed: ${error.message}`);
+                okaiLogger.error(`Login attempt failed: ${error.message}`);
             }
 
             retries--;
-            elizaLogger.error(
+            okaiLogger.error(
                 `Failed to login to Twitter. Retrying... (${retries} attempts left)`
             );
 
             if (retries === 0) {
-                elizaLogger.error(
+                okaiLogger.error(
                     "Max retries reached. Exiting login process."
                 );
                 throw new Error("Twitter login failed after maximum retries.");
             }
->>>>>>> 70583c78
 
             await new Promise((resolve) => setTimeout(resolve, 2000));
         }
@@ -268,66 +250,14 @@
     }
 
     async fetchHomeTimeline(count: number): Promise<Tweet[]> {
-<<<<<<< HEAD
         okaiLogger.debug("fetching home timeline");
-        const homeTimeline = await this.twitterClient.fetchHomeTimeline(count, []);
-=======
-        elizaLogger.debug("fetching home timeline");
         const homeTimeline = await this.twitterClient.fetchHomeTimeline(
             count,
             []
         );
->>>>>>> 70583c78
 
         okaiLogger.debug(homeTimeline, { depth: Infinity });
         const processedTimeline = homeTimeline
-<<<<<<< HEAD
-        .filter((t) => t.__typename !== "TweetWithVisibilityResults") // what's this about?
-        .map((tweet) => {
-            //console.log("tweet is", tweet);
-            const obj = {
-                id: tweet.id,
-                name:
-                    tweet.name ??
-                    tweet?.user_results?.result?.legacy.name,
-                username:
-                    tweet.username ??
-                    tweet.core?.user_results?.result?.legacy.screen_name,
-                text: tweet.text ?? tweet.legacy?.full_text,
-                inReplyToStatusId:
-                    tweet.inReplyToStatusId ??
-                    tweet.legacy?.in_reply_to_status_id_str ??
-                    null,
-                timestamp: new Date(tweet.legacy?.created_at).getTime() / 1000,
-                createdAt: tweet.createdAt ?? tweet.legacy?.created_at ?? tweet.core?.user_results?.result?.legacy.created_at,
-                userId: tweet.userId ?? tweet.legacy?.user_id_str,
-                conversationId:
-                    tweet.conversationId ??
-                    tweet.legacy?.conversation_id_str,
-                permanentUrl: `https://x.com/${tweet.core?.user_results?.result?.legacy?.screen_name}/status/${tweet.rest_id}`,
-                hashtags: tweet.hashtags ?? tweet.legacy?.entities.hashtags,
-                mentions:
-                    tweet.mentions ?? tweet.legacy?.entities.user_mentions,
-                photos:
-                    tweet.photos ??
-                    tweet.legacy?.entities.media?.filter(
-                        (media) => media.type === "photo"
-                    ) ??
-                    [],
-                thread: tweet.thread || [],
-                urls: tweet.urls ?? tweet.legacy?.entities.urls,
-                videos:
-                    tweet.videos ??
-                    tweet.legacy?.entities.media?.filter(
-                        (media) => media.type === "video"
-                    ) ??
-                    [],
-            };
-            //console.log("obj is", obj);
-            return obj;
-        });
-        //okaiLogger.debug("process homeTimeline", processedTimeline);
-=======
             .filter((t) => t.__typename !== "TweetWithVisibilityResults") // what's this about?
             .map((tweet) => {
                 //console.log("tweet is", tweet);
@@ -375,22 +305,16 @@
                 //console.log("obj is", obj);
                 return obj;
             });
-        //elizaLogger.debug("process homeTimeline", processedTimeline);
->>>>>>> 70583c78
+        //okaiLogger.debug("process homeTimeline", processedTimeline);
         return processedTimeline;
     }
 
     async fetchTimelineForActions(count: number): Promise<Tweet[]> {
-<<<<<<< HEAD
         okaiLogger.debug("fetching timeline for actions");
-        const homeTimeline = await this.twitterClient.fetchHomeTimeline(count, []);
-=======
-        elizaLogger.debug("fetching timeline for actions");
         const homeTimeline = await this.twitterClient.fetchHomeTimeline(
             count,
             []
         );
->>>>>>> 70583c78
 
         return homeTimeline.map((tweet) => ({
             id: tweet.rest_id,
