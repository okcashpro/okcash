{
<<<<<<< HEAD
    "name": "@okcashpro/client-twitter",
    "version": "0.1.5-alpha.10",
    "main": "dist/index.js",
    "type": "module",
    "types": "dist/index.d.ts",
    "dependencies": {
        "@okcashpro/okai": "workspace:*",
        "agent-twitter-client": "0.0.16",
        "glob": "11.0.0",
        "zod": "3.23.8"
    },
    "devDependencies": {
        "tsup": "8.3.5"
    },
    "scripts": {
        "build": "tsup --format esm --dts",
        "dev": "tsup --format esm --dts --watch",
        "lint": "eslint . --fix"
    },
    "peerDependencies": {
        "whatwg-url": "7.1.0"
    }
=======
  "name": "@ai16z/client-twitter",
  "version": "0.1.6-alpha.4",
  "main": "dist/index.js",
  "type": "module",
  "types": "dist/index.d.ts",
  "dependencies": {
    "@ai16z/eliza": "workspace:*",
    "agent-twitter-client": "0.0.16",
    "glob": "11.0.0",
    "zod": "3.23.8"
  },
  "devDependencies": {
    "tsup": "8.3.5"
  },
  "scripts": {
    "build": "tsup --format esm --dts",
    "dev": "tsup --format esm --dts --watch",
    "lint": "eslint --fix  --cache ."
  },
  "peerDependencies": {
    "whatwg-url": "7.1.0"
  }
>>>>>>> 70583c78
}<|MERGE_RESOLUTION|>--- conflicted
+++ resolved
@@ -1,35 +1,11 @@
 {
-<<<<<<< HEAD
-    "name": "@okcashpro/client-twitter",
-    "version": "0.1.5-alpha.10",
-    "main": "dist/index.js",
-    "type": "module",
-    "types": "dist/index.d.ts",
-    "dependencies": {
-        "@okcashpro/okai": "workspace:*",
-        "agent-twitter-client": "0.0.16",
-        "glob": "11.0.0",
-        "zod": "3.23.8"
-    },
-    "devDependencies": {
-        "tsup": "8.3.5"
-    },
-    "scripts": {
-        "build": "tsup --format esm --dts",
-        "dev": "tsup --format esm --dts --watch",
-        "lint": "eslint . --fix"
-    },
-    "peerDependencies": {
-        "whatwg-url": "7.1.0"
-    }
-=======
-  "name": "@ai16z/client-twitter",
+  "name": "@okcashpro/client-twitter",
   "version": "0.1.6-alpha.4",
   "main": "dist/index.js",
   "type": "module",
   "types": "dist/index.d.ts",
   "dependencies": {
-    "@ai16z/eliza": "workspace:*",
+    "@okcashpro/okai": "workspace:*",
     "agent-twitter-client": "0.0.16",
     "glob": "11.0.0",
     "zod": "3.23.8"
@@ -45,5 +21,4 @@
   "peerDependencies": {
     "whatwg-url": "7.1.0"
   }
->>>>>>> 70583c78
 }