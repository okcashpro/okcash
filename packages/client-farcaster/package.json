{
<<<<<<< HEAD
    "name": "@okcashpro/client-farcaster",
    "version": "0.1.5-alpha.10",
    "main": "dist/index.js",
    "type": "module",
    "types": "dist/index.d.ts",
    "dependencies": {
        "@neynar/nodejs-sdk": "^2.0.3",
        "@okcashpro/okai": "workspace:*"
    },
    "devDependencies": {
        "tsup": "^8.3.5"
    },
    "scripts": {
        "build": "tsup --format esm --dts",
        "dev": "tsup --format esm --dts --watch"
    }
=======
  "name": "@ai16z/client-farcaster",
  "version": "0.1.6-alpha.4",
  "main": "dist/index.js",
  "type": "module",
  "types": "dist/index.d.ts",
  "dependencies": {
    "@ai16z/eliza": "workspace:*",
    "@neynar/nodejs-sdk": "^2.0.3"
  },
  "devDependencies": {
    "tsup": "^8.3.5"
  },
  "scripts": {
    "build": "tsup --format esm --dts",
    "dev": "tsup --format esm --dts --watch"
  }
>>>>>>> 70583c78
}<|MERGE_RESOLUTION|>--- conflicted
+++ resolved
@@ -1,22 +1,4 @@
 {
-<<<<<<< HEAD
-    "name": "@okcashpro/client-farcaster",
-    "version": "0.1.5-alpha.10",
-    "main": "dist/index.js",
-    "type": "module",
-    "types": "dist/index.d.ts",
-    "dependencies": {
-        "@neynar/nodejs-sdk": "^2.0.3",
-        "@okcashpro/okai": "workspace:*"
-    },
-    "devDependencies": {
-        "tsup": "^8.3.5"
-    },
-    "scripts": {
-        "build": "tsup --format esm --dts",
-        "dev": "tsup --format esm --dts --watch"
-    }
-=======
   "name": "@ai16z/client-farcaster",
   "version": "0.1.6-alpha.4",
   "main": "dist/index.js",
@@ -33,5 +15,4 @@
     "build": "tsup --format esm --dts",
     "dev": "tsup --format esm --dts --watch"
   }
->>>>>>> 70583c78
 }