{
<<<<<<< HEAD
    "name": "@okcashpro/plugin-whatsapp",
    "version": "0.1.5-alpha.10",
    "description": "WhatsApp Cloud API plugin",
    "main": "dist/index.js",
    "types": "dist/index.d.ts",
    "scripts": {
        "build": "tsup --format esm --dts",
        "dev": "tsup --format esm --dts --watch",
        "test": "jest",
        "lint": "eslint . --fix"
    },
    "dependencies": {
        "@okcashpro/okai": "workspace:*",
        "axios": "1.7.8"
    },
    "devDependencies": {
        "@types/jest": "29.5.14",
        "@types/node": "20.17.9",
        "@typescript-eslint/eslint-plugin": "8.16.0",
        "@typescript-eslint/parser": "8.16.0",
        "jest": "29.7.0",
        "ts-jest": "29.2.5",
        "typescript": "5.6.3"
    }
=======
  "name": "@ai16z/plugin-whatsapp",
  "version": "0.1.6-alpha.4",
  "description": "WhatsApp Cloud API plugin",
  "main": "dist/index.js",
  "types": "dist/index.d.ts",
  "scripts": {
    "build": "tsup --format esm --dts",
    "dev": "tsup --format esm --dts --watch",
    "test": "jest",
    "lint": "eslint --fix  --cache ."
  },
  "dependencies": {
    "@ai16z/eliza": "workspace:*",
    "axios": "1.7.8"
  },
  "devDependencies": {
    "@types/jest": "29.5.14",
    "@types/node": "20.17.9",
    "@typescript-eslint/eslint-plugin": "8.16.0",
    "@typescript-eslint/parser": "8.16.0",
    "jest": "29.7.0",
    "ts-jest": "29.2.5",
    "typescript": "5.6.3"
  }
>>>>>>> 70583c78
}<|MERGE_RESOLUTION|>--- conflicted
+++ resolved
@@ -1,31 +1,5 @@
 {
-<<<<<<< HEAD
-    "name": "@okcashpro/plugin-whatsapp",
-    "version": "0.1.5-alpha.10",
-    "description": "WhatsApp Cloud API plugin",
-    "main": "dist/index.js",
-    "types": "dist/index.d.ts",
-    "scripts": {
-        "build": "tsup --format esm --dts",
-        "dev": "tsup --format esm --dts --watch",
-        "test": "jest",
-        "lint": "eslint . --fix"
-    },
-    "dependencies": {
-        "@okcashpro/okai": "workspace:*",
-        "axios": "1.7.8"
-    },
-    "devDependencies": {
-        "@types/jest": "29.5.14",
-        "@types/node": "20.17.9",
-        "@typescript-eslint/eslint-plugin": "8.16.0",
-        "@typescript-eslint/parser": "8.16.0",
-        "jest": "29.7.0",
-        "ts-jest": "29.2.5",
-        "typescript": "5.6.3"
-    }
-=======
-  "name": "@ai16z/plugin-whatsapp",
+  "name": "@okcashpro/plugin-whatsapp",
   "version": "0.1.6-alpha.4",
   "description": "WhatsApp Cloud API plugin",
   "main": "dist/index.js",
@@ -37,7 +11,7 @@
     "lint": "eslint --fix  --cache ."
   },
   "dependencies": {
-    "@ai16z/eliza": "workspace:*",
+    "@okcashpro/okai": "workspace:*",
     "axios": "1.7.8"
   },
   "devDependencies": {
@@ -49,5 +23,4 @@
     "ts-jest": "29.2.5",
     "typescript": "5.6.3"
   }
->>>>>>> 70583c78
 }