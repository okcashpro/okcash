--- conflicted
+++ resolved
@@ -1,38 +1,11 @@
 {
-<<<<<<< HEAD
-    "name": "@okcashpro/plugin-trustdb",
-    "version": "0.1.5-alpha.10",
-    "main": "dist/index.js",
-    "type": "module",
-    "types": "dist/index.d.ts",
-    "dependencies": {
-        "@okcashpro/okai": "workspace:*",
-        "dompurify": "3.2.2",
-        "tsup": "8.3.5",
-        "uuid": "11.0.3",
-        "vitest": "2.1.5"
-    },
-    "scripts": {
-        "build": "tsup --format esm --dts",
-        "dev": "tsup --format esm --dts --watch",
-        "test": "vitest run",
-        "test:watch": "vitest",
-        "lint": "eslint . --fix"
-    },
-    "devDependencies": {
-        "@types/dompurify": "3.2.0"
-    },
-    "peerDependencies": {
-        "whatwg-url": "7.1.0"
-    }
-=======
-  "name": "@ai16z/plugin-trustdb",
+  "name": "@okcashpro/plugin-trustdb",
   "version": "0.1.6-alpha.4",
   "main": "dist/index.js",
   "type": "module",
   "types": "dist/index.d.ts",
   "dependencies": {
-    "@ai16z/eliza": "workspace:*",
+    "@okcashpro/okai": "workspace:*",
     "dompurify": "3.2.2",
     "tsup": "8.3.5",
     "uuid": "11.0.3",
@@ -51,5 +24,4 @@
   "peerDependencies": {
     "whatwg-url": "7.1.0"
   }
->>>>>>> 70583c78
 }