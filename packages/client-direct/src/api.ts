--- conflicted
+++ resolved
@@ -2,15 +2,11 @@
 import bodyParser from "body-parser";
 import cors from "cors";
 
-<<<<<<< HEAD
-import { AgentRuntime } from "@okcashpro/okai";
-=======
 import {
     AgentRuntime,
     elizaLogger,
     validateCharacterConfig,
 } from "@ai16z/eliza";
->>>>>>> 70583c78
 
 import { REST, Routes } from "discord.js";
 
