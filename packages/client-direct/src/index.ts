--- conflicted
+++ resolved
@@ -2,20 +2,20 @@
 import cors from "cors";
 import express, { Request as ExpressRequest } from "express";
 import multer, { File } from "multer";
-import { okaiLogger, generateCaption, generateImage } from "@okcashpro/okai";
-import { composeContext } from "@okcashpro/okai";
-import { generateMessageResponse } from "@okcashpro/okai";
-import { messageCompletionFooter } from "@okcashpro/okai";
-import { AgentRuntime } from "@okcashpro/okai";
+import { elizaLogger, generateCaption, generateImage } from "@ai16z/eliza";
+import { composeContext } from "@ai16z/eliza";
+import { generateMessageResponse } from "@ai16z/eliza";
+import { messageCompletionFooter } from "@ai16z/eliza";
+import { AgentRuntime } from "@ai16z/eliza";
 import {
     Content,
     Memory,
     ModelClass,
     Client,
     IAgentRuntime,
-} from "@okcashpro/okai";
-import { stringToUuid } from "@okcashpro/okai";
-import { settings } from "@okcashpro/okai";
+} from "@ai16z/eliza";
+import { stringToUuid } from "@ai16z/eliza";
+import { settings } from "@ai16z/eliza";
 import { createApiRouter } from "./api.ts";
 import * as fs from "fs";
 import * as path from "path";
@@ -58,7 +58,7 @@
     public startAgent: Function; // Store startAgent functor
 
     constructor() {
-        okaiLogger.log("DirectClient constructor");
+        elizaLogger.log("DirectClient constructor");
         this.app = express();
         this.app.use(cors());
         this.agents = new Map();
@@ -383,26 +383,22 @@
 
     public start(port: number) {
         this.server = this.app.listen(port, () => {
-<<<<<<< HEAD
-            okaiLogger.success(`Server running at http://localhost:${port}/`);
-=======
             elizaLogger.success(
                 `REST API bound to 0.0.0.0:${port}. If running locally, access it at http://localhost:${port}.`
             );
->>>>>>> 70583c78
         });
 
         // Handle graceful shutdown
         const gracefulShutdown = () => {
-            okaiLogger.log("Received shutdown signal, closing server...");
+            elizaLogger.log("Received shutdown signal, closing server...");
             this.server.close(() => {
-                okaiLogger.success("Server closed successfully");
+                elizaLogger.success("Server closed successfully");
                 process.exit(0);
             });
 
             // Force close after 5 seconds if server hasn't closed
             setTimeout(() => {
-                okaiLogger.error(
+                elizaLogger.error(
                     "Could not close connections in time, forcefully shutting down"
                 );
                 process.exit(1);
@@ -417,7 +413,7 @@
     public stop() {
         if (this.server) {
             this.server.close(() => {
-                okaiLogger.success("Server stopped");
+                elizaLogger.success("Server stopped");
             });
         }
     }
@@ -425,7 +421,7 @@
 
 export const DirectClientInterface: Client = {
     start: async (_runtime: IAgentRuntime) => {
-        okaiLogger.log("DirectClientInterface start");
+        elizaLogger.log("DirectClientInterface start");
         const client = new DirectClient();
         const serverPort = parseInt(settings.SERVER_PORT || "3000");
         client.start(serverPort);
