--- conflicted
+++ resolved
@@ -1,30 +1,12 @@
 {
-<<<<<<< HEAD
-    "name": "@okcashpro/plugin-0g",
-    "version": "0.1.5-alpha.10",
-    "main": "dist/index.js",
-    "type": "module",
-    "types": "dist/index.d.ts",
-    "dependencies": {
-        "@0glabs/0g-ts-sdk": "0.2.1",
-        "@okcashpro/okai": "workspace:*",
-        "ethers": "6.13.4",
-        "tsup": "8.3.5"
-    },
-    "scripts": {
-        "build": "tsup --format esm --dts",
-        "dev": "tsup --format esm --dts --watch",
-        "test": "vitest"
-    }
-=======
-  "name": "@ai16z/plugin-0g",
+  "name": "@okcashpro/plugin-0g",
   "version": "0.1.6-alpha.4",
   "main": "dist/index.js",
   "type": "module",
   "types": "dist/index.d.ts",
   "dependencies": {
     "@0glabs/0g-ts-sdk": "0.2.1",
-    "@ai16z/eliza": "workspace:*",
+    "@okcashpro/okai": "workspace:*",
     "ethers": "6.13.4",
     "tsup": "8.3.5"
   },
@@ -33,5 +15,4 @@
     "dev": "tsup --format esm --dts --watch",
     "test": "vitest"
   }
->>>>>>> 70583c78
 }