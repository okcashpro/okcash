{
    "$schema": "https://turbo.build/schema.json",
    "tasks": {
        "check-types": {
            "dependsOn": ["build"]
        },
<<<<<<< HEAD
        "@okcashpro/agent#check-types": {
            "dependsOn": ["@okcashpro/plugin-solana#build"]
=======
        "@ai16z/agent#check-types": {
            "dependsOn": [
                "@ai16z/plugin-solana#build",
                "@ai16z/plugin-direct#build"
            ]
>>>>>>> 70583c78
        },
        "build": {
            "outputs": ["dist/**"],
            "dependsOn": ["^@okcashpro/okai#build"]
        },
        "@okcashpro/plugin-solana#build": {
            "outputs": ["dist/**"],
            "dependsOn": ["@okcashpro/plugin-trustdb#build"]
        },
<<<<<<< HEAD
        "okai-docs#build": {
=======
        "@ai16z/plugin-nft-generation#build": {
            "dependsOn": ["@ai16z/plugin-node#build"]
        },
        "eliza-docs#build": {
>>>>>>> 70583c78
            "outputs": ["build/**"]
        },
        "dev": {
            "persistent": true,
            "cache": false
        }
    }
}<|MERGE_RESOLUTION|>--- conflicted
+++ resolved
@@ -4,16 +4,11 @@
         "check-types": {
             "dependsOn": ["build"]
         },
-<<<<<<< HEAD
         "@okcashpro/agent#check-types": {
-            "dependsOn": ["@okcashpro/plugin-solana#build"]
-=======
-        "@ai16z/agent#check-types": {
             "dependsOn": [
-                "@ai16z/plugin-solana#build",
-                "@ai16z/plugin-direct#build"
+                "@okcashpro/plugin-solana#build",
+                "@okcashpro/plugin-direct#build"
             ]
->>>>>>> 70583c78
         },
         "build": {
             "outputs": ["dist/**"],
@@ -23,14 +18,10 @@
             "outputs": ["dist/**"],
             "dependsOn": ["@okcashpro/plugin-trustdb#build"]
         },
-<<<<<<< HEAD
+        "@okcashpro/plugin-nft-generation#build": {
+            "dependsOn": ["@okcashpro/plugin-node#build"]
+        },
         "okai-docs#build": {
-=======
-        "@ai16z/plugin-nft-generation#build": {
-            "dependsOn": ["@ai16z/plugin-node#build"]
-        },
-        "eliza-docs#build": {
->>>>>>> 70583c78
             "outputs": ["build/**"]
         },
         "dev": {
