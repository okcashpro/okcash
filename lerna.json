--- conflicted
+++ resolved
@@ -1,9 +1,4 @@
 {
-<<<<<<< HEAD
-    "version": "0.1.5-alpha.10",
-    "packages": ["packages/*", "docs", "agent", "client"],
-    "npmClient": "pnpm"
-=======
   "version": "0.1.6-alpha.4",
   "packages": [
     "packages/*",
@@ -13,5 +8,4 @@
     "!packages/_examples"
   ],
   "npmClient": "pnpm"
->>>>>>> 70583c78
 }