<<<<<<< HEAD
// Copyright (c) 2009-2011 Satoshi Nakamoto
// Copyright (c) 2011 The Bitcoin developers
// Copyright (c) 2011-2012 The PPCoin developers
=======
// Copyright (c) 2009-2010 Satoshi Nakamoto
// Copyright (c) 2009-2012 The Bitcoin developers
>>>>>>> 6e0c5e37
// Distributed under the MIT/X11 software license, see the accompanying
// file COPYING or http://www.opensource.org/licenses/mit-license.php.

#include "wallet.h"
#include "walletdb.h"
#include "crypter.h"
<<<<<<< HEAD
#include "checkpoints.h"
=======
#include "ui_interface.h"
>>>>>>> 6e0c5e37

using namespace std;


//////////////////////////////////////////////////////////////////////////////
//
// mapWallet
//

std::vector<unsigned char> CWallet::GenerateNewKey()
{
    bool fCompressed = CanSupportFeature(FEATURE_COMPRPUBKEY); // default to compressed public keys if we want 0.6.0 wallets

    RandAddSeedPerfmon();
    CKey key;
    key.MakeNewKey(fCompressed);

    // Compressed public keys were introduced in version 0.6.0
    if (fCompressed)
        SetMinVersion(FEATURE_COMPRPUBKEY);

    if (!AddKey(key))
        throw std::runtime_error("CWallet::GenerateNewKey() : AddKey failed");
    return key.GetPubKey();
}

bool CWallet::AddKey(const CKey& key)
{
    if (!CCryptoKeyStore::AddKey(key))
        return false;
    if (!fFileBacked)
        return true;
    if (!IsCrypted())
        return CWalletDB(strWalletFile).WriteKey(key.GetPubKey(), key.GetPrivKey());
    return true;
}

bool CWallet::AddCryptedKey(const vector<unsigned char> &vchPubKey, const vector<unsigned char> &vchCryptedSecret)
{
    if (!CCryptoKeyStore::AddCryptedKey(vchPubKey, vchCryptedSecret))
        return false;
    if (!fFileBacked)
        return true;
    {
        LOCK(cs_wallet);
        if (pwalletdbEncryption)
            return pwalletdbEncryption->WriteCryptedKey(vchPubKey, vchCryptedSecret);
        else
            return CWalletDB(strWalletFile).WriteCryptedKey(vchPubKey, vchCryptedSecret);
    }
    return false;
}

<<<<<<< HEAD
// ppcoin: optional setting to create coinstake only when unlocked;
//         serves to disable the trivial sendmoney when OS account compromised
bool fWalletUnlockStakeOnly = false;
=======
bool CWallet::AddCScript(const CScript& redeemScript)
{
    if (!CCryptoKeyStore::AddCScript(redeemScript))
        return false;
    if (!fFileBacked)
        return true;
    return CWalletDB(strWalletFile).WriteCScript(Hash160(redeemScript), redeemScript);
}
>>>>>>> 6e0c5e37

bool CWallet::Unlock(const SecureString& strWalletPassphrase)
{
    if (!IsLocked())
        return false;

    CCrypter crypter;
    CKeyingMaterial vMasterKey;

    {
        LOCK(cs_wallet);
        BOOST_FOREACH(const MasterKeyMap::value_type& pMasterKey, mapMasterKeys)
        {
            if(!crypter.SetKeyFromPassphrase(strWalletPassphrase, pMasterKey.second.vchSalt, pMasterKey.second.nDeriveIterations, pMasterKey.second.nDerivationMethod))
                return false;
            if (!crypter.Decrypt(pMasterKey.second.vchCryptedKey, vMasterKey))
                return false;
            if (CCryptoKeyStore::Unlock(vMasterKey))
                return true;
        }
    }
    return false;
}

bool CWallet::ChangeWalletPassphrase(const SecureString& strOldWalletPassphrase, const SecureString& strNewWalletPassphrase)
{
    bool fWasLocked = IsLocked();

    {
        LOCK(cs_wallet);
        Lock();

        CCrypter crypter;
        CKeyingMaterial vMasterKey;
        BOOST_FOREACH(MasterKeyMap::value_type& pMasterKey, mapMasterKeys)
        {
            if(!crypter.SetKeyFromPassphrase(strOldWalletPassphrase, pMasterKey.second.vchSalt, pMasterKey.second.nDeriveIterations, pMasterKey.second.nDerivationMethod))
                return false;
            if (!crypter.Decrypt(pMasterKey.second.vchCryptedKey, vMasterKey))
                return false;
            if (CCryptoKeyStore::Unlock(vMasterKey))
            {
                int64 nStartTime = GetTimeMillis();
                crypter.SetKeyFromPassphrase(strNewWalletPassphrase, pMasterKey.second.vchSalt, pMasterKey.second.nDeriveIterations, pMasterKey.second.nDerivationMethod);
                pMasterKey.second.nDeriveIterations = pMasterKey.second.nDeriveIterations * (100 / ((double)(GetTimeMillis() - nStartTime)));

                nStartTime = GetTimeMillis();
                crypter.SetKeyFromPassphrase(strNewWalletPassphrase, pMasterKey.second.vchSalt, pMasterKey.second.nDeriveIterations, pMasterKey.second.nDerivationMethod);
                pMasterKey.second.nDeriveIterations = (pMasterKey.second.nDeriveIterations + pMasterKey.second.nDeriveIterations * 100 / ((double)(GetTimeMillis() - nStartTime))) / 2;

                if (pMasterKey.second.nDeriveIterations < 25000)
                    pMasterKey.second.nDeriveIterations = 25000;

                printf("Wallet passphrase changed to an nDeriveIterations of %i\n", pMasterKey.second.nDeriveIterations);

                if (!crypter.SetKeyFromPassphrase(strNewWalletPassphrase, pMasterKey.second.vchSalt, pMasterKey.second.nDeriveIterations, pMasterKey.second.nDerivationMethod))
                    return false;
                if (!crypter.Encrypt(vMasterKey, pMasterKey.second.vchCryptedKey))
                    return false;
                CWalletDB(strWalletFile).WriteMasterKey(pMasterKey.first, pMasterKey.second);
                if (fWasLocked)
                    Lock();
                return true;
            }
        }
    }

    return false;
}

void CWallet::SetBestChain(const CBlockLocator& loc)
{
    CWalletDB walletdb(strWalletFile);
    walletdb.WriteBestBlock(loc);
}

// This class implements an addrIncoming entry that causes pre-0.4
// clients to crash on startup if reading a private-key-encrypted wallet.
class CCorruptAddress
{
public:
    IMPLEMENT_SERIALIZE
    (
        if (nType & SER_DISK)
            READWRITE(nVersion);
    )
};

bool CWallet::SetMinVersion(enum WalletFeature nVersion, CWalletDB* pwalletdbIn, bool fExplicit)
{
    if (nWalletVersion >= nVersion)
        return true;

    // when doing an explicit upgrade, if we pass the max version permitted, upgrade all the way
    if (fExplicit && nVersion > nWalletMaxVersion)
            nVersion = FEATURE_LATEST;

    nWalletVersion = nVersion;

    if (nVersion > nWalletMaxVersion)
        nWalletMaxVersion = nVersion;

    if (fFileBacked)
    {
        CWalletDB* pwalletdb = pwalletdbIn ? pwalletdbIn : new CWalletDB(strWalletFile);
        if (nWalletVersion >= 40000)
        {
            // Versions prior to 0.4.0 did not support the "minversion" record.
            // Use a CCorruptAddress to make them crash instead.
            CCorruptAddress corruptAddress;
            pwalletdb->WriteSetting("addrIncoming", corruptAddress);
        }
        if (nWalletVersion > 40000)
            pwalletdb->WriteMinVersion(nWalletVersion);
        if (!pwalletdbIn)
            delete pwalletdb;
    }

    return true;
}

bool CWallet::SetMaxVersion(int nVersion)
{
    // cannot downgrade below current version
    if (nWalletVersion > nVersion)
        return false;

    nWalletMaxVersion = nVersion;

    return true;
}

bool CWallet::EncryptWallet(const SecureString& strWalletPassphrase)
{
    if (IsCrypted())
        return false;

    CKeyingMaterial vMasterKey;
    RandAddSeedPerfmon();

    vMasterKey.resize(WALLET_CRYPTO_KEY_SIZE);
    RAND_bytes(&vMasterKey[0], WALLET_CRYPTO_KEY_SIZE);

    CMasterKey kMasterKey;

    RandAddSeedPerfmon();
    kMasterKey.vchSalt.resize(WALLET_CRYPTO_SALT_SIZE);
    RAND_bytes(&kMasterKey.vchSalt[0], WALLET_CRYPTO_SALT_SIZE);

    CCrypter crypter;
    int64 nStartTime = GetTimeMillis();
    crypter.SetKeyFromPassphrase(strWalletPassphrase, kMasterKey.vchSalt, 25000, kMasterKey.nDerivationMethod);
    kMasterKey.nDeriveIterations = 2500000 / ((double)(GetTimeMillis() - nStartTime));

    nStartTime = GetTimeMillis();
    crypter.SetKeyFromPassphrase(strWalletPassphrase, kMasterKey.vchSalt, kMasterKey.nDeriveIterations, kMasterKey.nDerivationMethod);
    kMasterKey.nDeriveIterations = (kMasterKey.nDeriveIterations + kMasterKey.nDeriveIterations * 100 / ((double)(GetTimeMillis() - nStartTime))) / 2;

    if (kMasterKey.nDeriveIterations < 25000)
        kMasterKey.nDeriveIterations = 25000;

    printf("Encrypting Wallet with an nDeriveIterations of %i\n", kMasterKey.nDeriveIterations);

    if (!crypter.SetKeyFromPassphrase(strWalletPassphrase, kMasterKey.vchSalt, kMasterKey.nDeriveIterations, kMasterKey.nDerivationMethod))
        return false;
    if (!crypter.Encrypt(vMasterKey, kMasterKey.vchCryptedKey))
        return false;

    {
        LOCK(cs_wallet);
        mapMasterKeys[++nMasterKeyMaxID] = kMasterKey;
        if (fFileBacked)
        {
            pwalletdbEncryption = new CWalletDB(strWalletFile);
            if (!pwalletdbEncryption->TxnBegin())
                return false;
            pwalletdbEncryption->WriteMasterKey(nMasterKeyMaxID, kMasterKey);
        }

        if (!EncryptKeys(vMasterKey))
        {
            if (fFileBacked)
                pwalletdbEncryption->TxnAbort();
            exit(1); //We now probably have half of our keys encrypted in memory, and half not...die and let the user reload their unencrypted wallet.
        }

        // Encryption was introduced in version 0.4.0
        SetMinVersion(FEATURE_WALLETCRYPT, pwalletdbEncryption, true);

        if (fFileBacked)
        {
            if (!pwalletdbEncryption->TxnCommit())
                exit(1); //We now have keys encrypted in memory, but no on disk...die to avoid confusion and let the user reload their unencrypted wallet.

            delete pwalletdbEncryption;
            pwalletdbEncryption = NULL;
        }

        Lock();
        Unlock(strWalletPassphrase);
        NewKeyPool();
        Lock();

        // Need to completely rewrite the wallet file; if we don't, bdb might keep
        // bits of the unencrypted private key in slack space in the database file.
        CDB::Rewrite(strWalletFile);
    }

    return true;
}

void CWallet::WalletUpdateSpent(const CTransaction &tx)
{
    // Anytime a signature is successfully verified, it's proof the outpoint is spent.
    // Update the wallet spent flag if it doesn't know due to wallet.dat being
    // restored from backup or the user making copies of wallet.dat.
    {
        LOCK(cs_wallet);
        BOOST_FOREACH(const CTxIn& txin, tx.vin)
        {
            map<uint256, CWalletTx>::iterator mi = mapWallet.find(txin.prevout.hash);
            if (mi != mapWallet.end())
            {
                CWalletTx& wtx = (*mi).second;
                if (!wtx.IsSpent(txin.prevout.n) && IsMine(wtx.vout[txin.prevout.n]))
                {
                    printf("WalletUpdateSpent found spent coin %sppc %s\n", FormatMoney(wtx.GetCredit()).c_str(), wtx.GetHash().ToString().c_str());
                    wtx.MarkSpent(txin.prevout.n);
                    wtx.WriteToDisk();
                    vWalletUpdated.push_back(txin.prevout.hash);
                }
            }
        }
    }
}

void CWallet::MarkDirty()
{
    {
        LOCK(cs_wallet);
        BOOST_FOREACH(PAIRTYPE(const uint256, CWalletTx)& item, mapWallet)
            item.second.MarkDirty();
    }
}

bool CWallet::AddToWallet(const CWalletTx& wtxIn)
{
    uint256 hash = wtxIn.GetHash();
    {
        LOCK(cs_wallet);
        // Inserts only if not already there, returns tx inserted or tx found
        pair<map<uint256, CWalletTx>::iterator, bool> ret = mapWallet.insert(make_pair(hash, wtxIn));
        CWalletTx& wtx = (*ret.first).second;
        wtx.BindWallet(this);
        bool fInsertedNew = ret.second;
        if (fInsertedNew)
            wtx.nTimeReceived = GetAdjustedTime();

        bool fUpdated = false;
        if (!fInsertedNew)
        {
            // Merge
            if (wtxIn.hashBlock != 0 && wtxIn.hashBlock != wtx.hashBlock)
            {
                wtx.hashBlock = wtxIn.hashBlock;
                fUpdated = true;
            }
            if (wtxIn.nIndex != -1 && (wtxIn.vMerkleBranch != wtx.vMerkleBranch || wtxIn.nIndex != wtx.nIndex))
            {
                wtx.vMerkleBranch = wtxIn.vMerkleBranch;
                wtx.nIndex = wtxIn.nIndex;
                fUpdated = true;
            }
            if (wtxIn.fFromMe && wtxIn.fFromMe != wtx.fFromMe)
            {
                wtx.fFromMe = wtxIn.fFromMe;
                fUpdated = true;
            }
            fUpdated |= wtx.UpdateSpent(wtxIn.vfSpent);
        }

        //// debug print
        printf("AddToWallet %s  %s%s\n", wtxIn.GetHash().ToString().substr(0,10).c_str(), (fInsertedNew ? "new" : ""), (fUpdated ? "update" : ""));

        // Write to disk
        if (fInsertedNew || fUpdated)
            if (!wtx.WriteToDisk())
                return false;
#ifndef QT_GUI
        // If default receiving address gets used, replace it with a new one
        CScript scriptDefaultKey;
        scriptDefaultKey.SetBitcoinAddress(vchDefaultKey);
        BOOST_FOREACH(const CTxOut& txout, wtx.vout)
        {
            if (txout.scriptPubKey == scriptDefaultKey)
            {
                std::vector<unsigned char> newDefaultKey;
                if (GetKeyFromPool(newDefaultKey, false))
                {
                    SetDefaultKey(newDefaultKey);
                    SetAddressBookName(CBitcoinAddress(vchDefaultKey), "");
                }
            }
        }
#endif
        // Notify UI
        vWalletUpdated.push_back(hash);

        // since AddToWallet is called directly for self-originating transactions, check for consumption of own coins
        WalletUpdateSpent(wtx);
    }

    // Refresh UI
    MainFrameRepaint();
    return true;
}

// Add a transaction to the wallet, or update it.
// pblock is optional, but should be provided if the transaction is known to be in a block.
// If fUpdate is true, existing transactions will be updated.
bool CWallet::AddToWalletIfInvolvingMe(const CTransaction& tx, const CBlock* pblock, bool fUpdate, bool fFindBlock)
{
    uint256 hash = tx.GetHash();
    {
        LOCK(cs_wallet);
        bool fExisted = mapWallet.count(hash);
        if (fExisted && !fUpdate) return false;
        if (fExisted || IsMine(tx) || IsFromMe(tx))
        {
            CWalletTx wtx(this,tx);
            // Get merkle branch if transaction was found in a block
            if (pblock)
                wtx.SetMerkleBranch(pblock);
            return AddToWallet(wtx);
        }
        else
            WalletUpdateSpent(tx);
    }
    return false;
}

bool CWallet::EraseFromWallet(uint256 hash)
{
    if (!fFileBacked)
        return false;
    {
        LOCK(cs_wallet);
        if (mapWallet.erase(hash))
            CWalletDB(strWalletFile).EraseTx(hash);
    }
    return true;
}


bool CWallet::IsMine(const CTxIn &txin) const
{
    {
        LOCK(cs_wallet);
        map<uint256, CWalletTx>::const_iterator mi = mapWallet.find(txin.prevout.hash);
        if (mi != mapWallet.end())
        {
            const CWalletTx& prev = (*mi).second;
            if (txin.prevout.n < prev.vout.size())
                if (IsMine(prev.vout[txin.prevout.n]))
                    return true;
        }
    }
    return false;
}

int64 CWallet::GetDebit(const CTxIn &txin) const
{
    {
        LOCK(cs_wallet);
        map<uint256, CWalletTx>::const_iterator mi = mapWallet.find(txin.prevout.hash);
        if (mi != mapWallet.end())
        {
            const CWalletTx& prev = (*mi).second;
            if (txin.prevout.n < prev.vout.size())
                if (IsMine(prev.vout[txin.prevout.n]))
                    return prev.vout[txin.prevout.n].nValue;
        }
    }
    return 0;
}

bool CWallet::IsChange(const CTxOut& txout) const
{
    CBitcoinAddress address;

    // TODO: fix handling of 'change' outputs. The assumption is that any
    // payment to a TX_PUBKEYHASH that is mine but isn't in the address book
    // is change. That assumption is likely to break when we implement multisignature
    // wallets that return change back into a multi-signature-protected address;
    // a better way of identifying which outputs are 'the send' and which are
    // 'the change' will need to be implemented (maybe extend CWalletTx to remember
    // which output, if any, was change).
    if (ExtractAddress(txout.scriptPubKey, address) && HaveKey(address))
    {
        LOCK(cs_wallet);
        if (!mapAddressBook.count(address))
            return true;
    }
    return false;
}

int64 CWalletTx::GetTxTime() const
{
    return nTimeReceived;
}

int CWalletTx::GetRequestCount() const
{
    // Returns -1 if it wasn't being tracked
    int nRequests = -1;
    {
<<<<<<< HEAD
        if (IsCoinBase() || IsCoinStake())
=======
        LOCK(pwallet->cs_wallet);
        if (IsCoinBase())
>>>>>>> 6e0c5e37
        {
            // Generated block
            if (hashBlock != 0)
            {
                map<uint256, int>::const_iterator mi = pwallet->mapRequestCount.find(hashBlock);
                if (mi != pwallet->mapRequestCount.end())
                    nRequests = (*mi).second;
            }
        }
        else
        {
            // Did anyone request this transaction?
            map<uint256, int>::const_iterator mi = pwallet->mapRequestCount.find(GetHash());
            if (mi != pwallet->mapRequestCount.end())
            {
                nRequests = (*mi).second;

                // How about the block it's in?
                if (nRequests == 0 && hashBlock != 0)
                {
                    map<uint256, int>::const_iterator mi = pwallet->mapRequestCount.find(hashBlock);
                    if (mi != pwallet->mapRequestCount.end())
                        nRequests = (*mi).second;
                    else
                        nRequests = 1; // If it's in someone else's block it must have got out
                }
            }
        }
    }
    return nRequests;
}

void CWalletTx::GetAmounts(int64& nGeneratedImmature, int64& nGeneratedMature, list<pair<CBitcoinAddress, int64> >& listReceived,
                           list<pair<CBitcoinAddress, int64> >& listSent, int64& nFee, string& strSentAccount) const
{
    nGeneratedImmature = nGeneratedMature = nFee = 0;
    listReceived.clear();
    listSent.clear();
    strSentAccount = strFromAccount;

    if (IsCoinBase() || IsCoinStake())
    {
        if (GetBlocksToMaturity() > 0)
            nGeneratedImmature = pwallet->GetCredit(*this);
        else
            nGeneratedMature = GetCredit();
        return;
    }

    // Compute fee:
    int64 nDebit = GetDebit();
    if (nDebit > 0) // debit>0 means we signed/sent this transaction
    {
        int64 nValueOut = GetValueOut();
        nFee = nDebit - nValueOut;
    }

    // Sent/received.
    BOOST_FOREACH(const CTxOut& txout, vout)
    {
        CBitcoinAddress address;
        vector<unsigned char> vchPubKey;
        if (!ExtractAddress(txout.scriptPubKey, address))
        {
            printf("CWalletTx::GetAmounts: Unknown transaction type found, txid %s\n",
                   this->GetHash().ToString().c_str());
            address = " unknown ";
        }

        // Don't report 'change' txouts
        if (nDebit > 0 && pwallet->IsChange(txout))
            continue;

        if (nDebit > 0)
            listSent.push_back(make_pair(address, txout.nValue));

        if (pwallet->IsMine(txout))
            listReceived.push_back(make_pair(address, txout.nValue));
    }

}

void CWalletTx::GetAccountAmounts(const string& strAccount, int64& nGenerated, int64& nReceived, 
                                  int64& nSent, int64& nFee) const
{
    nGenerated = nReceived = nSent = nFee = 0;

    int64 allGeneratedImmature, allGeneratedMature, allFee;
    allGeneratedImmature = allGeneratedMature = allFee = 0;
    string strSentAccount;
    list<pair<CBitcoinAddress, int64> > listReceived;
    list<pair<CBitcoinAddress, int64> > listSent;
    GetAmounts(allGeneratedImmature, allGeneratedMature, listReceived, listSent, allFee, strSentAccount);

    if (strAccount == "")
        nGenerated = allGeneratedMature;
    if (strAccount == strSentAccount)
    {
        BOOST_FOREACH(const PAIRTYPE(CBitcoinAddress,int64)& s, listSent)
            nSent += s.second;
        nFee = allFee;
    }
    {
        LOCK(pwallet->cs_wallet);
        BOOST_FOREACH(const PAIRTYPE(CBitcoinAddress,int64)& r, listReceived)
        {
            if (pwallet->mapAddressBook.count(r.first))
            {
                map<CBitcoinAddress, string>::const_iterator mi = pwallet->mapAddressBook.find(r.first);
                if (mi != pwallet->mapAddressBook.end() && (*mi).second == strAccount)
                    nReceived += r.second;
            }
            else if (strAccount.empty())
            {
                nReceived += r.second;
            }
        }
    }
}

void CWalletTx::AddSupportingTransactions(CTxDB& txdb)
{
    vtxPrev.clear();

    const int COPY_DEPTH = 3;
    if (SetMerkleBranch() < COPY_DEPTH)
    {
        vector<uint256> vWorkQueue;
        BOOST_FOREACH(const CTxIn& txin, vin)
            vWorkQueue.push_back(txin.prevout.hash);

        // This critsect is OK because txdb is already open
        {
            LOCK(pwallet->cs_wallet);
            map<uint256, const CMerkleTx*> mapWalletPrev;
            set<uint256> setAlreadyDone;
            for (unsigned int i = 0; i < vWorkQueue.size(); i++)
            {
                uint256 hash = vWorkQueue[i];
                if (setAlreadyDone.count(hash))
                    continue;
                setAlreadyDone.insert(hash);

                CMerkleTx tx;
                map<uint256, CWalletTx>::const_iterator mi = pwallet->mapWallet.find(hash);
                if (mi != pwallet->mapWallet.end())
                {
                    tx = (*mi).second;
                    BOOST_FOREACH(const CMerkleTx& txWalletPrev, (*mi).second.vtxPrev)
                        mapWalletPrev[txWalletPrev.GetHash()] = &txWalletPrev;
                }
                else if (mapWalletPrev.count(hash))
                {
                    tx = *mapWalletPrev[hash];
                }
                else if (!fClient && txdb.ReadDiskTx(hash, tx))
                {
                    ;
                }
                else
                {
                    printf("ERROR: AddSupportingTransactions() : unsupported transaction\n");
                    continue;
                }

                int nDepth = tx.SetMerkleBranch();
                vtxPrev.push_back(tx);

                if (nDepth < COPY_DEPTH)
                {
                    BOOST_FOREACH(const CTxIn& txin, tx.vin)
                        vWorkQueue.push_back(txin.prevout.hash);
                }
            }
        }
    }

    reverse(vtxPrev.begin(), vtxPrev.end());
}

bool CWalletTx::WriteToDisk()
{
    return CWalletDB(pwallet->strWalletFile).WriteTx(GetHash(), *this);
}

// Scan the block chain (starting in pindexStart) for transactions
// from or to us. If fUpdate is true, found transactions that already
// exist in the wallet will be updated.
int CWallet::ScanForWalletTransactions(CBlockIndex* pindexStart, bool fUpdate)
{
    int ret = 0;

    CBlockIndex* pindex = pindexStart;
    {
        LOCK(cs_wallet);
        while (pindex)
        {
            CBlock block;
            block.ReadFromDisk(pindex, true);
            BOOST_FOREACH(CTransaction& tx, block.vtx)
            {
                if (AddToWalletIfInvolvingMe(tx, &block, fUpdate))
                    ret++;
            }
            pindex = pindex->pnext;
        }
    }
    return ret;
}

int CWallet::ScanForWalletTransaction(const uint256& hashTx)
{
    CTransaction tx;
    tx.ReadFromDisk(COutPoint(hashTx, 0));
    if (AddToWalletIfInvolvingMe(tx, NULL, true, true))
        return 1;
    return 0;
}

void CWallet::ReacceptWalletTransactions()
{
    CTxDB txdb("r");
    bool fRepeat = true;
    while (fRepeat)
    {
        LOCK(cs_wallet);
        fRepeat = false;
        vector<CDiskTxPos> vMissingTx;
        BOOST_FOREACH(PAIRTYPE(const uint256, CWalletTx)& item, mapWallet)
        {
            CWalletTx& wtx = item.second;
            if ((wtx.IsCoinBase() && wtx.IsSpent(0)) || (wtx.IsCoinStake() && wtx.IsSpent(1)))
                continue;

            CTxIndex txindex;
            bool fUpdated = false;
            if (txdb.ReadTxIndex(wtx.GetHash(), txindex))
            {
                // Update fSpent if a tx got spent somewhere else by a copy of wallet.dat
                if (txindex.vSpent.size() != wtx.vout.size())
                {
                    printf("ERROR: ReacceptWalletTransactions() : txindex.vSpent.size() %d != wtx.vout.size() %d\n", txindex.vSpent.size(), wtx.vout.size());
                    continue;
                }
                for (unsigned int i = 0; i < txindex.vSpent.size(); i++)
                {
                    if (wtx.IsSpent(i))
                        continue;
                    if (!txindex.vSpent[i].IsNull() && IsMine(wtx.vout[i]))
                    {
                        wtx.MarkSpent(i);
                        fUpdated = true;
                        vMissingTx.push_back(txindex.vSpent[i]);
                    }
                }
                if (fUpdated)
                {
                    printf("ReacceptWalletTransactions found spent coin %sppc %s\n", FormatMoney(wtx.GetCredit()).c_str(), wtx.GetHash().ToString().c_str());
                    wtx.MarkDirty();
                    wtx.WriteToDisk();
                }
            }
            else
            {
                // Reaccept any txes of ours that aren't already in a block
                if (!(wtx.IsCoinBase() || wtx.IsCoinStake()))
                    wtx.AcceptWalletTransaction(txdb, false);
            }
        }
        if (!vMissingTx.empty())
        {
            // TODO: optimize this to scan just part of the block chain?
            if (ScanForWalletTransactions(pindexGenesisBlock))
                fRepeat = true;  // Found missing transactions: re-do Reaccept.
        }
    }
}

void CWalletTx::RelayWalletTransaction(CTxDB& txdb)
{
    BOOST_FOREACH(const CMerkleTx& tx, vtxPrev)
    {
        if (!(tx.IsCoinBase() || tx.IsCoinStake()))
        {
            uint256 hash = tx.GetHash();
            if (!txdb.ContainsTx(hash))
                RelayMessage(CInv(MSG_TX, hash), (CTransaction)tx);
        }
    }
    if (!(IsCoinBase() || IsCoinStake()))
    {
        uint256 hash = GetHash();
        if (!txdb.ContainsTx(hash))
        {
            printf("Relaying wtx %s\n", hash.ToString().substr(0,10).c_str());
            RelayMessage(CInv(MSG_TX, hash), (CTransaction)*this);
        }
    }
}

void CWalletTx::RelayWalletTransaction()
{
   CTxDB txdb("r");
   RelayWalletTransaction(txdb);
}

void CWallet::ResendWalletTransactions()
{
    // Do this infrequently and randomly to avoid giving away
    // that these are our transactions.
    static int64 nNextTime;
    if (GetTime() < nNextTime)
        return;
    bool fFirst = (nNextTime == 0);
    nNextTime = GetTime() + GetRand(30 * 60);
    if (fFirst)
        return;

    // Only do it if there's been a new block since last time
    static int64 nLastTime;
    if (nTimeBestReceived < nLastTime)
        return;
    nLastTime = GetTime();

    // Rebroadcast any of our txes that aren't in a block yet
    printf("ResendWalletTransactions()\n");
    CTxDB txdb("r");
    {
        LOCK(cs_wallet);
        // Sort them in chronological order
        multimap<unsigned int, CWalletTx*> mapSorted;
        BOOST_FOREACH(PAIRTYPE(const uint256, CWalletTx)& item, mapWallet)
        {
            CWalletTx& wtx = item.second;
            // Don't rebroadcast until it's had plenty of time that
            // it should have gotten in already by now.
            if (nTimeBestReceived - (int64)wtx.nTimeReceived > 5 * 60)
                mapSorted.insert(make_pair(wtx.nTimeReceived, &wtx));
        }
        BOOST_FOREACH(PAIRTYPE(const unsigned int, CWalletTx*)& item, mapSorted)
        {
            CWalletTx& wtx = *item.second;
            wtx.RelayWalletTransaction(txdb);
        }
    }
}






//////////////////////////////////////////////////////////////////////////////
//
// Actions
//


int64 CWallet::GetBalance() const
{
    int64 nTotal = 0;
    {
        LOCK(cs_wallet);
        for (map<uint256, CWalletTx>::const_iterator it = mapWallet.begin(); it != mapWallet.end(); ++it)
        {
            const CWalletTx* pcoin = &(*it).second;
            if (!pcoin->IsFinal() || !pcoin->IsConfirmed())
                continue;
            nTotal += pcoin->GetAvailableCredit();
        }
    }

    return nTotal;
}

int64 CWallet::GetUnconfirmedBalance() const
{
    int64 nTotal = 0;
    {
        LOCK(cs_wallet);
        for (map<uint256, CWalletTx>::const_iterator it = mapWallet.begin(); it != mapWallet.end(); ++it)
        {
            const CWalletTx* pcoin = &(*it).second;
            if (pcoin->IsFinal() && pcoin->IsConfirmed())
                continue;
            nTotal += pcoin->GetAvailableCredit();
        }
    }
    return nTotal;
}

// ppcoin: total coins staked (non-spendable until maturity)
int64 CWallet::GetStake() const
{
    int64 nTotal = 0;
    CRITICAL_BLOCK(cs_wallet)
    {
        for (map<uint256, CWalletTx>::const_iterator it = mapWallet.begin(); it != mapWallet.end(); ++it)
        {
            const CWalletTx* pcoin = &(*it).second;
            if (pcoin->IsCoinStake() && pcoin->GetBlocksToMaturity() > 0 && pcoin->GetDepthInMainChain() > 0)
                nTotal += CWallet::GetCredit(*pcoin);
        }
    }
    return nTotal;
}

int64 CWallet::GetNewMint() const
{
    int64 nTotal = 0;
    CRITICAL_BLOCK(cs_wallet)
    {
        for (map<uint256, CWalletTx>::const_iterator it = mapWallet.begin(); it != mapWallet.end(); ++it)
        {
            const CWalletTx* pcoin = &(*it).second;
            if (pcoin->IsCoinBase() && pcoin->GetBlocksToMaturity() > 0 && pcoin->GetDepthInMainChain() > 0)
                nTotal += CWallet::GetCredit(*pcoin);
        }
    }
    return nTotal;
}


bool CWallet::SelectCoinsMinConf(int64 nTargetValue, unsigned int nSpendTime, int nConfMine, int nConfTheirs, set<pair<const CWalletTx*,unsigned int> >& setCoinsRet, int64& nValueRet) const
{
    setCoinsRet.clear();
    nValueRet = 0;

    // List of values less than target
    pair<int64, pair<const CWalletTx*,unsigned int> > coinLowestLarger;
    coinLowestLarger.first = std::numeric_limits<int64>::max();
    coinLowestLarger.second.first = NULL;
    vector<pair<int64, pair<const CWalletTx*,unsigned int> > > vValue;
    int64 nTotalLower = 0;

    {
       LOCK(cs_wallet);
       vector<const CWalletTx*> vCoins;
       vCoins.reserve(mapWallet.size());
       for (map<uint256, CWalletTx>::const_iterator it = mapWallet.begin(); it != mapWallet.end(); ++it)
           vCoins.push_back(&(*it).second);
       random_shuffle(vCoins.begin(), vCoins.end(), GetRandInt);

       BOOST_FOREACH(const CWalletTx* pcoin, vCoins)
       {
            if (!pcoin->IsFinal() || !pcoin->IsConfirmed())
                continue;

            if ((pcoin->IsCoinBase() || pcoin->IsCoinStake()) && pcoin->GetBlocksToMaturity() > 0)
                continue;

            int nDepth = pcoin->GetDepthInMainChain();
            if (nDepth < (pcoin->IsFromMe() ? nConfMine : nConfTheirs))
                continue;

            for (unsigned int i = 0; i < pcoin->vout.size(); i++)
            {
                if (pcoin->IsSpent(i) || !IsMine(pcoin->vout[i]))
                    continue;

                if (pcoin->nTime > nSpendTime)
                    continue;  // ppcoin: timestamp must not exceed spend time

                int64 n = pcoin->vout[i].nValue;

                if (n <= 0)
                    continue;

                pair<int64,pair<const CWalletTx*,unsigned int> > coin = make_pair(n,make_pair(pcoin,i));

                if (n == nTargetValue)
                {
                    setCoinsRet.insert(coin.second);
                    nValueRet += coin.first;
                    return true;
                }
                else if (n < nTargetValue + CENT)
                {
                    vValue.push_back(coin);
                    nTotalLower += n;
                }
                else if (n < coinLowestLarger.first)
                {
                    coinLowestLarger = coin;
                }
            }
        }
    }

    if (nTotalLower == nTargetValue || nTotalLower == nTargetValue + CENT)
    {
        for (unsigned int i = 0; i < vValue.size(); ++i)
        {
            setCoinsRet.insert(vValue[i].second);
            nValueRet += vValue[i].first;
        }
        return true;
    }

    if (nTotalLower < nTargetValue + (coinLowestLarger.second.first ? CENT : 0))
    {
        if (coinLowestLarger.second.first == NULL)
            return false;
        setCoinsRet.insert(coinLowestLarger.second);
        nValueRet += coinLowestLarger.first;
        return true;
    }

    if (nTotalLower >= nTargetValue + CENT)
        nTargetValue += CENT;

    // Solve subset sum by stochastic approximation
    sort(vValue.rbegin(), vValue.rend());
    vector<char> vfIncluded;
    vector<char> vfBest(vValue.size(), true);
    int64 nBest = nTotalLower;

    for (int nRep = 0; nRep < 1000 && nBest != nTargetValue; nRep++)
    {
        vfIncluded.assign(vValue.size(), false);
        int64 nTotal = 0;
        bool fReachedTarget = false;
        for (int nPass = 0; nPass < 2 && !fReachedTarget; nPass++)
        {
            for (unsigned int i = 0; i < vValue.size(); i++)
            {
                if (nPass == 0 ? rand() % 2 : !vfIncluded[i])
                {
                    nTotal += vValue[i].first;
                    vfIncluded[i] = true;
                    if (nTotal >= nTargetValue)
                    {
                        fReachedTarget = true;
                        if (nTotal < nBest)
                        {
                            nBest = nTotal;
                            vfBest = vfIncluded;
                        }
                        nTotal -= vValue[i].first;
                        vfIncluded[i] = false;
                    }
                }
            }
        }
    }

    // If the next larger is still closer, return it
    if (coinLowestLarger.second.first && coinLowestLarger.first - nTargetValue <= nBest - nTargetValue)
    {
        setCoinsRet.insert(coinLowestLarger.second);
        nValueRet += coinLowestLarger.first;
    }
    else {
        for (unsigned int i = 0; i < vValue.size(); i++)
            if (vfBest[i])
            {
                setCoinsRet.insert(vValue[i].second);
                nValueRet += vValue[i].first;
            }

        //// debug print
        printf("SelectCoins() best subset: ");
        for (unsigned int i = 0; i < vValue.size(); i++)
            if (vfBest[i])
                printf("%s ", FormatMoney(vValue[i].first).c_str());
        printf("total %s\n", FormatMoney(nBest).c_str());
    }

    return true;
}

bool CWallet::SelectCoins(int64 nTargetValue, unsigned int nSpendTime, set<pair<const CWalletTx*,unsigned int> >& setCoinsRet, int64& nValueRet) const
{
    return (SelectCoinsMinConf(nTargetValue, nSpendTime, 1, 6, setCoinsRet, nValueRet) ||
            SelectCoinsMinConf(nTargetValue, nSpendTime, 1, 1, setCoinsRet, nValueRet) ||
            SelectCoinsMinConf(nTargetValue, nSpendTime, 0, 1, setCoinsRet, nValueRet));
}




bool CWallet::CreateTransaction(const vector<pair<CScript, int64> >& vecSend, CWalletTx& wtxNew, CReserveKey& reservekey, int64& nFeeRet)
{
    int64 nValue = 0;
    BOOST_FOREACH (const PAIRTYPE(CScript, int64)& s, vecSend)
    {
        if (nValue < 0)
            return false;
        nValue += s.second;
    }
    if (vecSend.empty() || nValue < 0)
        return false;

    wtxNew.BindWallet(this);

    {
        LOCK2(cs_main, cs_wallet);
        // txdb must be opened before the mapWallet lock
        CTxDB txdb("r");
        {
            nFeeRet = nTransactionFee;
            loop
            {
                wtxNew.vin.clear();
                wtxNew.vout.clear();
                wtxNew.fFromMe = true;

                int64 nTotalValue = nValue + nFeeRet;
                double dPriority = 0;
                // vouts to the payees
                BOOST_FOREACH (const PAIRTYPE(CScript, int64)& s, vecSend)
                    wtxNew.vout.push_back(CTxOut(s.second, s.first));

                // Choose coins to use
                set<pair<const CWalletTx*,unsigned int> > setCoins;
                int64 nValueIn = 0;
                if (!SelectCoins(nTotalValue, wtxNew.nTime, setCoins, nValueIn))
                    return false;
                BOOST_FOREACH(PAIRTYPE(const CWalletTx*, unsigned int) pcoin, setCoins)
                {
                    int64 nCredit = pcoin.first->vout[pcoin.second].nValue;
                    dPriority += (double)nCredit * pcoin.first->GetDepthInMainChain();
                }

                int64 nChange = nValueIn - nValue - nFeeRet;
                // if sub-cent change is required, the fee must be raised to at least MIN_TX_FEE
                // or until nChange becomes zero
                // NOTE: this depends on the exact behaviour of GetMinFee
                if (nFeeRet < MIN_TX_FEE && nChange > 0 && nChange < CENT)
                {
                    int64 nMoveToFee = min(nChange, MIN_TX_FEE - nFeeRet);
                    nChange -= nMoveToFee;
                    nFeeRet += nMoveToFee;
                }

                if (nChange > 0)
                {
                    // Note: We use a new key here to keep it from being obvious which side is the change.
                    //  The drawback is that by not reusing a previous key, the change may be lost if a
                    //  backup is restored, if the backup doesn't have the new private key for the change.
                    //  If we reused the old key, it would be possible to add code to look for and
                    //  rediscover unknown transactions that were written with keys of ours to recover
                    //  post-backup change.

                    // Reserve a new key pair from key pool
                    vector<unsigned char> vchPubKey = reservekey.GetReservedKey();
                    // assert(mapKeys.count(vchPubKey));

                    // Fill a vout to ourself
                    // TODO: pass in scriptChange instead of reservekey so
                    // change transaction isn't always pay-to-bitcoin-address
                    CScript scriptChange;
                    scriptChange.SetBitcoinAddress(vchPubKey);

                    // Insert change txn at random position:
                    vector<CTxOut>::iterator position = wtxNew.vout.begin()+GetRandInt(wtxNew.vout.size());
                    wtxNew.vout.insert(position, CTxOut(nChange, scriptChange));
                }
                else
                    reservekey.ReturnKey();

                // Fill vin
                BOOST_FOREACH(const PAIRTYPE(const CWalletTx*,unsigned int)& coin, setCoins)
                    wtxNew.vin.push_back(CTxIn(coin.first->GetHash(),coin.second));

                // Sign
                int nIn = 0;
                BOOST_FOREACH(const PAIRTYPE(const CWalletTx*,unsigned int)& coin, setCoins)
                    if (!SignSignature(*this, *coin.first, wtxNew, nIn++))
                        return false;

                // Limit size
                unsigned int nBytes = ::GetSerializeSize(*(CTransaction*)&wtxNew, SER_NETWORK, PROTOCOL_VERSION);
                if (nBytes >= MAX_BLOCK_SIZE_GEN/5)
                    return false;
                dPriority /= nBytes;

                // Check that enough fee is included
                int64 nPayFee = nTransactionFee * (1 + (int64)nBytes / 1000);
<<<<<<< HEAD
                int64 nMinFee = wtxNew.GetMinFee(1, false);
=======
                bool fAllowFree = CTransaction::AllowFree(dPriority);
                int64 nMinFee = wtxNew.GetMinFee(1, fAllowFree, GMF_SEND);
>>>>>>> 6e0c5e37
                if (nFeeRet < max(nPayFee, nMinFee))
                {
                    nFeeRet = max(nPayFee, nMinFee);
                    continue;
                }

                // Fill vtxPrev by copying from previous transactions vtxPrev
                wtxNew.AddSupportingTransactions(txdb);
                wtxNew.fTimeReceivedIsTxTime = true;

                break;
            }
        }
    }
    return true;
}

bool CWallet::CreateTransaction(CScript scriptPubKey, int64 nValue, CWalletTx& wtxNew, CReserveKey& reservekey, int64& nFeeRet)
{
    vector< pair<CScript, int64> > vecSend;
    vecSend.push_back(make_pair(scriptPubKey, nValue));
    return CreateTransaction(vecSend, wtxNew, reservekey, nFeeRet);
}

// ppcoin: create coin stake transaction
bool CWallet::CreateCoinStake(unsigned int nBits, CTransaction& txNew)
{
    CBigNum bnTargetPerCoinDay;
    bnTargetPerCoinDay.SetCompact(nBits);

    CRITICAL_BLOCK(cs_main)
    CRITICAL_BLOCK(cs_wallet)
    {
        txNew.vin.clear();
        txNew.vout.clear();
        // Mark coin stake transaction
        CScript scriptEmpty;
        scriptEmpty.clear();
        txNew.vout.push_back(CTxOut(0, scriptEmpty));
        // Choose coins to use
        int64 nBalance = GetBalance();
        if (nBalance <= nBalanceReserve)
            return false;
        set<pair<const CWalletTx*,unsigned int> > setCoins;
        vector<const CWalletTx*> vwtxPrev;
        int64 nValueIn = 0;
        if (!SelectCoins(nBalance - nBalanceReserve, txNew.nTime, setCoins, nValueIn))
            return false;
        if (setCoins.empty())
            return false;
        int64 nCredit = 0;
        BOOST_FOREACH(PAIRTYPE(const CWalletTx*, unsigned int) pcoin, setCoins)
        {
            CTxDB txdb("r");
            CTxIndex txindex;
            if (!txdb.ReadTxIndex(pcoin.first->GetHash(), txindex))
                continue;

            // Read block header
            CBlock block;
            if (!block.ReadFromDisk(txindex.pos.nFile, txindex.pos.nBlockPos, false))
                continue;
            if (block.GetBlockTime() + STAKE_MIN_AGE > txNew.nTime)
                continue; // only count coins meeting min age requirement

            int64 nValueIn = pcoin.first->vout[pcoin.second].nValue;
            CBigNum bnCoinDay = CBigNum(nValueIn) * (txNew.nTime-pcoin.first->nTime) / COIN / (24 * 60 * 60);
            // Calculate hash
            CDataStream ss(SER_GETHASH, VERSION);
            ss << nBits << block.nTime << (txindex.pos.nTxPos - txindex.pos.nBlockPos) << pcoin.first->nTime << pcoin.second << txNew.nTime;
            if (CBigNum(Hash(ss.begin(), ss.end())) <= bnCoinDay * bnTargetPerCoinDay)
            {
                txNew.vin.push_back(CTxIn(pcoin.first->GetHash(), pcoin.second));
                nCredit += pcoin.first->vout[pcoin.second].nValue;
                vwtxPrev.push_back(pcoin.first);
                // Set output scriptPubKey
                txNew.vout.push_back(CTxOut(0, pcoin.first->vout[pcoin.second].scriptPubKey));
                break;
            }
        }
        if (nCredit == 0 || nCredit > nBalance - nBalanceReserve)
            return false;
        BOOST_FOREACH(PAIRTYPE(const CWalletTx*, unsigned int) pcoin, setCoins)
        {
            if (pcoin.first->vout[pcoin.second].scriptPubKey == txNew.vout[1].scriptPubKey && pcoin.first->GetHash() != txNew.vin[0].prevout.hash)
            {
                if (nCredit + pcoin.first->vout[pcoin.second].nValue > nBalance - nBalanceReserve)
                    break;
                txNew.vin.push_back(CTxIn(pcoin.first->GetHash(), pcoin.second));
                nCredit += pcoin.first->vout[pcoin.second].nValue;
                vwtxPrev.push_back(pcoin.first);
            }
        }
        // Calculate coin age reward
        {
            uint64 nCoinAge;
            CTxDB txdb("r");
            if (!txNew.GetCoinAge(txdb, nCoinAge))
                return error("CreateCoinStake : failed to calculate coin age");
            nCredit += GetProofOfStakeReward(nCoinAge);
        }
        // Set output amount
        txNew.vout[1].nValue = nCredit;

        // Sign
        int nIn = 0;
        BOOST_FOREACH(const CWalletTx* pcoin, vwtxPrev)
        {
            if (!SignSignature(*this, *pcoin, txNew, nIn++))
                return error("CreateCoinStake : failed to sign coinstake");
        }
    }
    return true;
}

// Call after CreateTransaction unless you want to abort
bool CWallet::CommitTransaction(CWalletTx& wtxNew, CReserveKey& reservekey)
{
    {
        LOCK2(cs_main, cs_wallet);
        printf("CommitTransaction:\n%s", wtxNew.ToString().c_str());
        {
            // This is only to keep the database open to defeat the auto-flush for the
            // duration of this scope.  This is the only place where this optimization
            // maybe makes sense; please don't do it anywhere else.
            CWalletDB* pwalletdb = fFileBacked ? new CWalletDB(strWalletFile,"r") : NULL;

            // Take key pair from key pool so it won't be used again
            reservekey.KeepKey();

            // Add tx to wallet, because if it has change it's also ours,
            // otherwise just for transaction history.
            AddToWallet(wtxNew);

            // Mark old coins as spent
            set<CWalletTx*> setCoins;
            BOOST_FOREACH(const CTxIn& txin, wtxNew.vin)
            {
                CWalletTx &coin = mapWallet[txin.prevout.hash];
                coin.BindWallet(this);
                coin.MarkSpent(txin.prevout.n);
                coin.WriteToDisk();
                vWalletUpdated.push_back(coin.GetHash());
            }

            if (fFileBacked)
                delete pwalletdb;
        }

        // Track how many getdata requests our transaction gets
        mapRequestCount[wtxNew.GetHash()] = 0;

        // Broadcast
        if (!wtxNew.AcceptToMemoryPool())
        {
            // This must not fail. The transaction has already been signed and recorded.
            printf("CommitTransaction() : Error: Transaction not valid");
            return false;
        }
        wtxNew.RelayWalletTransaction();
    }
    MainFrameRepaint();
    return true;
}




string CWallet::SendMoney(CScript scriptPubKey, int64 nValue, CWalletTx& wtxNew, bool fAskFee)
{
    CReserveKey reservekey(this);
    int64 nFeeRequired;

    if (IsLocked())
    {
        string strError = _("Error: Wallet locked, unable to create transaction  ");
        printf("SendMoney() : %s", strError.c_str());
        return strError;
    }
    if (fWalletUnlockStakeOnly)
    {
        string strError = _("Error: Wallet unlocked for coinstake only, unable to create transaction.");
        printf("SendMoney() : %s", strError.c_str());
        return strError;
    }
    if (!CreateTransaction(scriptPubKey, nValue, wtxNew, reservekey, nFeeRequired))
    {
        string strError;
        if (nValue + nFeeRequired > GetBalance())
            strError = strprintf(_("Error: This transaction requires a transaction fee of at least %s because of its amount, complexity, or use of recently received funds  "), FormatMoney(nFeeRequired).c_str());
        else
            strError = _("Error: Transaction creation failed  ");
        printf("SendMoney() : %s", strError.c_str());
        return strError;
    }

    if (fAskFee && !ThreadSafeAskFee(nFeeRequired, _("Sending...")))
        return "ABORTED";

    if (!CommitTransaction(wtxNew, reservekey))
        return _("Error: The transaction was rejected.  This might happen if some of the coins in your wallet were already spent, such as if you used a copy of wallet.dat and coins were spent in the copy but not marked as spent here.");

    MainFrameRepaint();
    return "";
}



string CWallet::SendMoneyToBitcoinAddress(const CBitcoinAddress& address, int64 nValue, CWalletTx& wtxNew, bool fAskFee)
{
    // Check amount
    if (nValue <= 0)
        return _("Invalid amount");
    if (nValue + nTransactionFee > GetBalance())
        return _("Insufficient funds");

    // Parse bitcoin address
    CScript scriptPubKey;
    scriptPubKey.SetBitcoinAddress(address);

    return SendMoney(scriptPubKey, nValue, wtxNew, fAskFee);
}




int CWallet::LoadWallet(bool& fFirstRunRet)
{
    if (!fFileBacked)
        return false;
    fFirstRunRet = false;
    int nLoadWalletRet = CWalletDB(strWalletFile,"cr+").LoadWallet(this);
    if (nLoadWalletRet == DB_NEED_REWRITE)
    {
        if (CDB::Rewrite(strWalletFile, "\x04pool"))
        {
            setKeyPool.clear();
            // Note: can't top-up keypool here, because wallet is locked.
            // User will be prompted to unlock wallet the next operation
            // the requires a new key.
        }
        nLoadWalletRet = DB_NEED_REWRITE;
    }

    if (nLoadWalletRet != DB_LOAD_OK)
        return nLoadWalletRet;
    fFirstRunRet = vchDefaultKey.empty();

    CreateThread(ThreadFlushWalletDB, &strWalletFile);
    return DB_LOAD_OK;
}


bool CWallet::SetAddressBookName(const CBitcoinAddress& address, const string& strName)
{
    mapAddressBook[address] = strName;
    AddressBookRepaint();
    if (!fFileBacked)
        return false;
    return CWalletDB(strWalletFile).WriteName(address.ToString(), strName);
}

bool CWallet::DelAddressBookName(const CBitcoinAddress& address)
{
    mapAddressBook.erase(address);
    AddressBookRepaint();
    if (!fFileBacked)
        return false;
    return CWalletDB(strWalletFile).EraseName(address.ToString());
}


void CWallet::PrintWallet(const CBlock& block)
{
    {
<<<<<<< HEAD
        if (block.IsProofOfWork() && mapWallet.count(block.vtx[0].GetHash()))
=======
        LOCK(cs_wallet);
        if (mapWallet.count(block.vtx[0].GetHash()))
>>>>>>> 6e0c5e37
        {
            CWalletTx& wtx = mapWallet[block.vtx[0].GetHash()];
            printf("    mine:  %d  %d  %s", wtx.GetDepthInMainChain(), wtx.GetBlocksToMaturity(), FormatMoney(wtx.GetCredit()).c_str());
        }
        if (block.IsProofOfStake() && mapWallet.count(block.vtx[1].GetHash()))
        {
            CWalletTx& wtx = mapWallet[block.vtx[1].GetHash()];
            printf("    stake: %d  %d  %s", wtx.GetDepthInMainChain(), wtx.GetBlocksToMaturity(), FormatMoney(wtx.GetCredit()).c_str());
        }
    }
    printf("\n");
}

bool CWallet::GetTransaction(const uint256 &hashTx, CWalletTx& wtx)
{
    {
        LOCK(cs_wallet);
        map<uint256, CWalletTx>::iterator mi = mapWallet.find(hashTx);
        if (mi != mapWallet.end())
        {
            wtx = (*mi).second;
            return true;
        }
    }
    return false;
}

bool CWallet::SetDefaultKey(const std::vector<unsigned char> &vchPubKey)
{
    if (fFileBacked)
    {
        if (!CWalletDB(strWalletFile).WriteDefaultKey(vchPubKey))
            return false;
    }
    vchDefaultKey = vchPubKey;
    return true;
}

bool GetWalletFile(CWallet* pwallet, string &strWalletFileOut)
{
    if (!pwallet->fFileBacked)
        return false;
    strWalletFileOut = pwallet->strWalletFile;
    return true;
}

//
// Mark old keypool keys as used,
// and generate all new keys
//
bool CWallet::NewKeyPool()
{
    {
        LOCK(cs_wallet);
        CWalletDB walletdb(strWalletFile);
        BOOST_FOREACH(int64 nIndex, setKeyPool)
            walletdb.ErasePool(nIndex);
        setKeyPool.clear();

        if (IsLocked())
            return false;

        int64 nKeys = max(GetArg("-keypool", 100), (int64)0);
        for (int i = 0; i < nKeys; i++)
        {
            int64 nIndex = i+1;
            walletdb.WritePool(nIndex, CKeyPool(GenerateNewKey()));
            setKeyPool.insert(nIndex);
        }
        printf("CWallet::NewKeyPool wrote %"PRI64d" new keys\n", nKeys);
    }
    return true;
}

bool CWallet::TopUpKeyPool()
{
    {
        LOCK(cs_wallet);

        if (IsLocked())
            return false;

        CWalletDB walletdb(strWalletFile);

        // Top up key pool
        unsigned int nTargetSize = max(GetArg("-keypool", 100), 0LL);
        while (setKeyPool.size() < (nTargetSize + 1))
        {
            int64 nEnd = 1;
            if (!setKeyPool.empty())
                nEnd = *(--setKeyPool.end()) + 1;
            if (!walletdb.WritePool(nEnd, CKeyPool(GenerateNewKey())))
                throw runtime_error("TopUpKeyPool() : writing generated key failed");
            setKeyPool.insert(nEnd);
            printf("keypool added key %"PRI64d", size=%d\n", nEnd, setKeyPool.size());
        }
    }
    return true;
}

void CWallet::ReserveKeyFromKeyPool(int64& nIndex, CKeyPool& keypool)
{
    nIndex = -1;
    keypool.vchPubKey.clear();
    {
        LOCK(cs_wallet);

        if (!IsLocked())
            TopUpKeyPool();

        // Get the oldest key
        if(setKeyPool.empty())
            return;

        CWalletDB walletdb(strWalletFile);

        nIndex = *(setKeyPool.begin());
        setKeyPool.erase(setKeyPool.begin());
        if (!walletdb.ReadPool(nIndex, keypool))
            throw runtime_error("ReserveKeyFromKeyPool() : read failed");
        if (!HaveKey(Hash160(keypool.vchPubKey)))
            throw runtime_error("ReserveKeyFromKeyPool() : unknown key in key pool");
        assert(!keypool.vchPubKey.empty());
        printf("keypool reserve %"PRI64d"\n", nIndex);
    }
}

int64 CWallet::AddReserveKey(const CKeyPool& keypool)
{
    {
        LOCK2(cs_main, cs_wallet);
        CWalletDB walletdb(strWalletFile);

        int64 nIndex = 1 + *(--setKeyPool.end());
        if (!walletdb.WritePool(nIndex, keypool))
            throw runtime_error("AddReserveKey() : writing added key failed");
        setKeyPool.insert(nIndex);
        return nIndex;
    }
    return -1;
}

void CWallet::KeepKey(int64 nIndex)
{
    // Remove from key pool
    if (fFileBacked)
    {
        CWalletDB walletdb(strWalletFile);
        walletdb.ErasePool(nIndex);
    }
    printf("keypool keep %"PRI64d"\n", nIndex);
}

void CWallet::ReturnKey(int64 nIndex)
{
    // Return to key pool
    {
        LOCK(cs_wallet);
        setKeyPool.insert(nIndex);
    }
    printf("keypool return %"PRI64d"\n", nIndex);
}

bool CWallet::GetKeyFromPool(vector<unsigned char>& result, bool fAllowReuse)
{
    int64 nIndex = 0;
    CKeyPool keypool;
    {
        LOCK(cs_wallet);
        ReserveKeyFromKeyPool(nIndex, keypool);
        if (nIndex == -1)
        {
            if (fAllowReuse && !vchDefaultKey.empty())
            {
                result = vchDefaultKey;
                return true;
            }
            if (IsLocked()) return false;
            result = GenerateNewKey();
            return true;
        }
        KeepKey(nIndex);
        result = keypool.vchPubKey;
    }
    return true;
}

int64 CWallet::GetOldestKeyPoolTime()
{
    int64 nIndex = 0;
    CKeyPool keypool;
    ReserveKeyFromKeyPool(nIndex, keypool);
    if (nIndex == -1)
        return GetTime();
    ReturnKey(nIndex);
    return keypool.nTime;
}

// ppcoin: check 'spent' consistency between wallet and txindex
bool CWallet::CheckSpentCoins(int& nMismatchFound, int64& nBalanceInQuestion)
{
    nMismatchFound = 0;
    nBalanceInQuestion = 0;
    CRITICAL_BLOCK(cs_wallet)
    {
       vector<const CWalletTx*> vCoins;
       vCoins.reserve(mapWallet.size());
       for (map<uint256, CWalletTx>::const_iterator it = mapWallet.begin(); it != mapWallet.end(); ++it)
           vCoins.push_back(&(*it).second);

       CTxDB txdb("r");
       BOOST_FOREACH(const CWalletTx* pcoin, vCoins)
       {
           // Find the corresponding transaction index
           CTxIndex txindex;
           if (!txdb.ReadTxIndex(pcoin->GetHash(), txindex))
               continue;
           for (int n=0; n < pcoin->vout.size(); n++)
           {
               if (pcoin->IsSpent(n) && (txindex.vSpent.size() <= n || txindex.vSpent[n].IsNull()))
               {
                   printf("CheckSpentCoins found lost coin %sppc %s[%d]\n", FormatMoney(pcoin->GetCredit()).c_str(), pcoin->GetHash().ToString().c_str(), n);
                   nMismatchFound++;
                   nBalanceInQuestion += pcoin->vout[n].nValue;
               }
               else if (!pcoin->IsSpent(n) && (txindex.vSpent.size() > n && !txindex.vSpent[n].IsNull()))
               {
                   printf("CheckSpentCoins found spent coin %sppc %s[%d]\n", FormatMoney(pcoin->GetCredit()).c_str(), pcoin->GetHash().ToString().c_str(), n);
                   nMismatchFound++;
                   nBalanceInQuestion += pcoin->vout[n].nValue;
               }
           }
       }
    }
    return (nMismatchFound == 0);
}

// ppcoin: fix wallet spent state according to txindex
void CWallet::FixSpentCoins(int& nMismatchFound, int64& nBalanceInQuestion)
{
    nMismatchFound = 0;
    nBalanceInQuestion = 0;
    CRITICAL_BLOCK(cs_wallet)
    {
       vector<CWalletTx*> vCoins;
       vCoins.reserve(mapWallet.size());
       for (map<uint256, CWalletTx>::iterator it = mapWallet.begin(); it != mapWallet.end(); ++it)
           vCoins.push_back(&(*it).second);

       CTxDB txdb("r");
       BOOST_FOREACH(CWalletTx* pcoin, vCoins)
       {
           // Find the corresponding transaction index
           CTxIndex txindex;
           if (!txdb.ReadTxIndex(pcoin->GetHash(), txindex))
               continue;
           for (int n=0; n < pcoin->vout.size(); n++)
           {
               if (pcoin->IsSpent(n) && (txindex.vSpent.size() <= n || txindex.vSpent[n].IsNull()))
               {
                   printf("FixSpentCoins found lost coin %sppc %s[%d]\n", FormatMoney(pcoin->GetCredit()).c_str(), pcoin->GetHash().ToString().c_str(), n);
                   nMismatchFound++;
                   nBalanceInQuestion += pcoin->vout[n].nValue;
                   pcoin->MarkUnspent(n);
                   pcoin->WriteToDisk();
               }
               else if (!pcoin->IsSpent(n) && (txindex.vSpent.size() > n && !txindex.vSpent[n].IsNull()))
               {
                   printf("FixSpentCoins found spent coin %sppc %s[%d]\n", FormatMoney(pcoin->GetCredit()).c_str(), pcoin->GetHash().ToString().c_str(), n);
                   nMismatchFound++;
                   nBalanceInQuestion += pcoin->vout[n].nValue;
                   pcoin->MarkSpent(n);
                   pcoin->WriteToDisk();
               }
           }
       }
    }
}

// ppcoin: disable transaction (only for coinstake)
void CWallet::DisableTransaction(const CTransaction &tx)
{
    if (!tx.IsCoinStake() || !IsFromMe(tx))
        return; // only disconnecting coinstake requires marking input unspent
    CRITICAL_BLOCK(cs_wallet)
    {
        BOOST_FOREACH(const CTxIn& txin, tx.vin)
        {
            map<uint256, CWalletTx>::iterator mi = mapWallet.find(txin.prevout.hash);
            if (mi != mapWallet.end())
            {
                CWalletTx& prev = (*mi).second;
                if (txin.prevout.n < prev.vout.size() && IsMine(prev.vout[txin.prevout.n]))
                {
                    prev.MarkUnspent(txin.prevout.n);
                    prev.WriteToDisk();
                }
            }
        }
    }
}

vector<unsigned char> CReserveKey::GetReservedKey()
{
    if (nIndex == -1)
    {
        CKeyPool keypool;
        pwallet->ReserveKeyFromKeyPool(nIndex, keypool);
        if (nIndex != -1)
            vchPubKey = keypool.vchPubKey;
        else
        {
            printf("CReserveKey::GetReservedKey(): Warning: using default key instead of a new key, top up your keypool.");
            vchPubKey = pwallet->vchDefaultKey;
        }
    }
    assert(!vchPubKey.empty());
    return vchPubKey;
}

void CReserveKey::KeepKey()
{
    if (nIndex != -1)
        pwallet->KeepKey(nIndex);
    nIndex = -1;
    vchPubKey.clear();
}

void CReserveKey::ReturnKey()
{
    if (nIndex != -1)
        pwallet->ReturnKey(nIndex);
    nIndex = -1;
    vchPubKey.clear();
}

void CWallet::GetAllReserveAddresses(set<CBitcoinAddress>& setAddress)
{
    setAddress.clear();

    CWalletDB walletdb(strWalletFile);

    LOCK2(cs_main, cs_wallet);
    BOOST_FOREACH(const int64& id, setKeyPool)
    {
        CKeyPool keypool;
        if (!walletdb.ReadPool(id, keypool))
            throw runtime_error("GetAllReserveKeyHashes() : read failed");
        CBitcoinAddress address(keypool.vchPubKey);
        assert(!keypool.vchPubKey.empty());
        if (!HaveKey(address))
            throw runtime_error("GetAllReserveKeyHashes() : unknown key in key pool");
        setAddress.insert(address);
    }
}<|MERGE_RESOLUTION|>--- conflicted
+++ resolved
@@ -1,22 +1,14 @@
-<<<<<<< HEAD
-// Copyright (c) 2009-2011 Satoshi Nakamoto
-// Copyright (c) 2011 The Bitcoin developers
-// Copyright (c) 2011-2012 The PPCoin developers
-=======
 // Copyright (c) 2009-2010 Satoshi Nakamoto
 // Copyright (c) 2009-2012 The Bitcoin developers
->>>>>>> 6e0c5e37
+// Copyright (c) 2011-2012 The PPCoin developers
 // Distributed under the MIT/X11 software license, see the accompanying
 // file COPYING or http://www.opensource.org/licenses/mit-license.php.
 
 #include "wallet.h"
 #include "walletdb.h"
 #include "crypter.h"
-<<<<<<< HEAD
 #include "checkpoints.h"
-=======
 #include "ui_interface.h"
->>>>>>> 6e0c5e37
 
 using namespace std;
 
@@ -70,11 +62,6 @@
     return false;
 }
 
-<<<<<<< HEAD
-// ppcoin: optional setting to create coinstake only when unlocked;
-//         serves to disable the trivial sendmoney when OS account compromised
-bool fWalletUnlockStakeOnly = false;
-=======
 bool CWallet::AddCScript(const CScript& redeemScript)
 {
     if (!CCryptoKeyStore::AddCScript(redeemScript))
@@ -83,7 +70,10 @@
         return true;
     return CWalletDB(strWalletFile).WriteCScript(Hash160(redeemScript), redeemScript);
 }
->>>>>>> 6e0c5e37
+
+// ppcoin: optional setting to create coinstake only when unlocked;
+//         serves to disable the trivial sendmoney when OS account compromised
+bool fWalletUnlockStakeOnly = false;
 
 bool CWallet::Unlock(const SecureString& strWalletPassphrase)
 {
@@ -500,12 +490,8 @@
     // Returns -1 if it wasn't being tracked
     int nRequests = -1;
     {
-<<<<<<< HEAD
+        LOCK(pwallet->cs_wallet);
         if (IsCoinBase() || IsCoinStake())
-=======
-        LOCK(pwallet->cs_wallet);
-        if (IsCoinBase())
->>>>>>> 6e0c5e37
         {
             // Generated block
             if (hashBlock != 0)
@@ -901,14 +887,12 @@
 int64 CWallet::GetStake() const
 {
     int64 nTotal = 0;
-    CRITICAL_BLOCK(cs_wallet)
-    {
-        for (map<uint256, CWalletTx>::const_iterator it = mapWallet.begin(); it != mapWallet.end(); ++it)
-        {
-            const CWalletTx* pcoin = &(*it).second;
-            if (pcoin->IsCoinStake() && pcoin->GetBlocksToMaturity() > 0 && pcoin->GetDepthInMainChain() > 0)
-                nTotal += CWallet::GetCredit(*pcoin);
-        }
+    LOCK(cs_wallet);
+    for (map<uint256, CWalletTx>::const_iterator it = mapWallet.begin(); it != mapWallet.end(); ++it)
+    {
+        const CWalletTx* pcoin = &(*it).second;
+        if (pcoin->IsCoinStake() && pcoin->GetBlocksToMaturity() > 0 && pcoin->GetDepthInMainChain() > 0)
+            nTotal += CWallet::GetCredit(*pcoin);
     }
     return nTotal;
 }
@@ -916,14 +900,12 @@
 int64 CWallet::GetNewMint() const
 {
     int64 nTotal = 0;
-    CRITICAL_BLOCK(cs_wallet)
-    {
-        for (map<uint256, CWalletTx>::const_iterator it = mapWallet.begin(); it != mapWallet.end(); ++it)
-        {
-            const CWalletTx* pcoin = &(*it).second;
-            if (pcoin->IsCoinBase() && pcoin->GetBlocksToMaturity() > 0 && pcoin->GetDepthInMainChain() > 0)
-                nTotal += CWallet::GetCredit(*pcoin);
-        }
+    LOCK(cs_wallet);
+    for (map<uint256, CWalletTx>::const_iterator it = mapWallet.begin(); it != mapWallet.end(); ++it)
+    {
+        const CWalletTx* pcoin = &(*it).second;
+        if (pcoin->IsCoinBase() && pcoin->GetBlocksToMaturity() > 0 && pcoin->GetDepthInMainChain() > 0)
+            nTotal += CWallet::GetCredit(*pcoin);
     }
     return nTotal;
 }
@@ -1185,12 +1167,7 @@
 
                 // Check that enough fee is included
                 int64 nPayFee = nTransactionFee * (1 + (int64)nBytes / 1000);
-<<<<<<< HEAD
-                int64 nMinFee = wtxNew.GetMinFee(1, false);
-=======
-                bool fAllowFree = CTransaction::AllowFree(dPriority);
-                int64 nMinFee = wtxNew.GetMinFee(1, fAllowFree, GMF_SEND);
->>>>>>> 6e0c5e37
+                int64 nMinFee = wtxNew.GetMinFee(1, false, GMF_SEND);
                 if (nFeeRet < max(nPayFee, nMinFee))
                 {
                     nFeeRet = max(nPayFee, nMinFee);
@@ -1221,87 +1198,84 @@
     CBigNum bnTargetPerCoinDay;
     bnTargetPerCoinDay.SetCompact(nBits);
 
-    CRITICAL_BLOCK(cs_main)
-    CRITICAL_BLOCK(cs_wallet)
-    {
-        txNew.vin.clear();
-        txNew.vout.clear();
-        // Mark coin stake transaction
-        CScript scriptEmpty;
-        scriptEmpty.clear();
-        txNew.vout.push_back(CTxOut(0, scriptEmpty));
-        // Choose coins to use
-        int64 nBalance = GetBalance();
-        if (nBalance <= nBalanceReserve)
-            return false;
-        set<pair<const CWalletTx*,unsigned int> > setCoins;
-        vector<const CWalletTx*> vwtxPrev;
-        int64 nValueIn = 0;
-        if (!SelectCoins(nBalance - nBalanceReserve, txNew.nTime, setCoins, nValueIn))
-            return false;
-        if (setCoins.empty())
-            return false;
-        int64 nCredit = 0;
-        BOOST_FOREACH(PAIRTYPE(const CWalletTx*, unsigned int) pcoin, setCoins)
-        {
-            CTxDB txdb("r");
-            CTxIndex txindex;
-            if (!txdb.ReadTxIndex(pcoin.first->GetHash(), txindex))
-                continue;
-
-            // Read block header
-            CBlock block;
-            if (!block.ReadFromDisk(txindex.pos.nFile, txindex.pos.nBlockPos, false))
-                continue;
-            if (block.GetBlockTime() + STAKE_MIN_AGE > txNew.nTime)
-                continue; // only count coins meeting min age requirement
-
-            int64 nValueIn = pcoin.first->vout[pcoin.second].nValue;
-            CBigNum bnCoinDay = CBigNum(nValueIn) * (txNew.nTime-pcoin.first->nTime) / COIN / (24 * 60 * 60);
-            // Calculate hash
-            CDataStream ss(SER_GETHASH, VERSION);
-            ss << nBits << block.nTime << (txindex.pos.nTxPos - txindex.pos.nBlockPos) << pcoin.first->nTime << pcoin.second << txNew.nTime;
-            if (CBigNum(Hash(ss.begin(), ss.end())) <= bnCoinDay * bnTargetPerCoinDay)
-            {
-                txNew.vin.push_back(CTxIn(pcoin.first->GetHash(), pcoin.second));
-                nCredit += pcoin.first->vout[pcoin.second].nValue;
-                vwtxPrev.push_back(pcoin.first);
-                // Set output scriptPubKey
-                txNew.vout.push_back(CTxOut(0, pcoin.first->vout[pcoin.second].scriptPubKey));
+    LOCK2(cs_main, cs_wallet);
+    txNew.vin.clear();
+    txNew.vout.clear();
+    // Mark coin stake transaction
+    CScript scriptEmpty;
+    scriptEmpty.clear();
+    txNew.vout.push_back(CTxOut(0, scriptEmpty));
+    // Choose coins to use
+    int64 nBalance = GetBalance();
+    if (nBalance <= nBalanceReserve)
+        return false;
+    set<pair<const CWalletTx*,unsigned int> > setCoins;
+    vector<const CWalletTx*> vwtxPrev;
+    int64 nValueIn = 0;
+    if (!SelectCoins(nBalance - nBalanceReserve, txNew.nTime, setCoins, nValueIn))
+        return false;
+    if (setCoins.empty())
+        return false;
+    int64 nCredit = 0;
+    BOOST_FOREACH(PAIRTYPE(const CWalletTx*, unsigned int) pcoin, setCoins)
+    {
+        CTxDB txdb("r");
+        CTxIndex txindex;
+        if (!txdb.ReadTxIndex(pcoin.first->GetHash(), txindex))
+            continue;
+
+        // Read block header
+        CBlock block;
+        if (!block.ReadFromDisk(txindex.pos.nFile, txindex.pos.nBlockPos, false))
+            continue;
+        if (block.GetBlockTime() + STAKE_MIN_AGE > txNew.nTime)
+            continue; // only count coins meeting min age requirement
+
+        int64 nValueIn = pcoin.first->vout[pcoin.second].nValue;
+        CBigNum bnCoinDay = CBigNum(nValueIn) * (txNew.nTime-pcoin.first->nTime) / COIN / (24 * 60 * 60);
+        // Calculate hash
+        CDataStream ss(SER_GETHASH, 0);
+        ss << nBits << block.nTime << (txindex.pos.nTxPos - txindex.pos.nBlockPos) << pcoin.first->nTime << pcoin.second << txNew.nTime;
+        if (CBigNum(Hash(ss.begin(), ss.end())) <= bnCoinDay * bnTargetPerCoinDay)
+        {
+            txNew.vin.push_back(CTxIn(pcoin.first->GetHash(), pcoin.second));
+            nCredit += pcoin.first->vout[pcoin.second].nValue;
+            vwtxPrev.push_back(pcoin.first);
+            // Set output scriptPubKey
+            txNew.vout.push_back(CTxOut(0, pcoin.first->vout[pcoin.second].scriptPubKey));
+            break;
+        }
+    }
+    if (nCredit == 0 || nCredit > nBalance - nBalanceReserve)
+        return false;
+    BOOST_FOREACH(PAIRTYPE(const CWalletTx*, unsigned int) pcoin, setCoins)
+    {
+        if (pcoin.first->vout[pcoin.second].scriptPubKey == txNew.vout[1].scriptPubKey && pcoin.first->GetHash() != txNew.vin[0].prevout.hash)
+        {
+            if (nCredit + pcoin.first->vout[pcoin.second].nValue > nBalance - nBalanceReserve)
                 break;
-            }
-        }
-        if (nCredit == 0 || nCredit > nBalance - nBalanceReserve)
-            return false;
-        BOOST_FOREACH(PAIRTYPE(const CWalletTx*, unsigned int) pcoin, setCoins)
-        {
-            if (pcoin.first->vout[pcoin.second].scriptPubKey == txNew.vout[1].scriptPubKey && pcoin.first->GetHash() != txNew.vin[0].prevout.hash)
-            {
-                if (nCredit + pcoin.first->vout[pcoin.second].nValue > nBalance - nBalanceReserve)
-                    break;
-                txNew.vin.push_back(CTxIn(pcoin.first->GetHash(), pcoin.second));
-                nCredit += pcoin.first->vout[pcoin.second].nValue;
-                vwtxPrev.push_back(pcoin.first);
-            }
-        }
-        // Calculate coin age reward
-        {
-            uint64 nCoinAge;
-            CTxDB txdb("r");
-            if (!txNew.GetCoinAge(txdb, nCoinAge))
-                return error("CreateCoinStake : failed to calculate coin age");
-            nCredit += GetProofOfStakeReward(nCoinAge);
-        }
-        // Set output amount
-        txNew.vout[1].nValue = nCredit;
-
-        // Sign
-        int nIn = 0;
-        BOOST_FOREACH(const CWalletTx* pcoin, vwtxPrev)
-        {
-            if (!SignSignature(*this, *pcoin, txNew, nIn++))
-                return error("CreateCoinStake : failed to sign coinstake");
-        }
+            txNew.vin.push_back(CTxIn(pcoin.first->GetHash(), pcoin.second));
+            nCredit += pcoin.first->vout[pcoin.second].nValue;
+            vwtxPrev.push_back(pcoin.first);
+        }
+    }
+    // Calculate coin age reward
+    {
+        uint64 nCoinAge;
+        CTxDB txdb("r");
+        if (!txNew.GetCoinAge(txdb, nCoinAge))
+            return error("CreateCoinStake : failed to calculate coin age");
+        nCredit += GetProofOfStakeReward(nCoinAge);
+    }
+    // Set output amount
+    txNew.vout[1].nValue = nCredit;
+
+    // Sign
+    int nIn = 0;
+    BOOST_FOREACH(const CWalletTx* pcoin, vwtxPrev)
+    {
+        if (!SignSignature(*this, *pcoin, txNew, nIn++))
+            return error("CreateCoinStake : failed to sign coinstake");
     }
     return true;
 }
@@ -1466,12 +1440,8 @@
 void CWallet::PrintWallet(const CBlock& block)
 {
     {
-<<<<<<< HEAD
+        LOCK(cs_wallet);
         if (block.IsProofOfWork() && mapWallet.count(block.vtx[0].GetHash()))
-=======
-        LOCK(cs_wallet);
-        if (mapWallet.count(block.vtx[0].GetHash()))
->>>>>>> 6e0c5e37
         {
             CWalletTx& wtx = mapWallet[block.vtx[0].GetHash()];
             printf("    mine:  %d  %d  %s", wtx.GetDepthInMainChain(), wtx.GetBlocksToMaturity(), FormatMoney(wtx.GetCredit()).c_str());
@@ -1675,36 +1645,35 @@
 {
     nMismatchFound = 0;
     nBalanceInQuestion = 0;
-    CRITICAL_BLOCK(cs_wallet)
-    {
-       vector<const CWalletTx*> vCoins;
-       vCoins.reserve(mapWallet.size());
-       for (map<uint256, CWalletTx>::const_iterator it = mapWallet.begin(); it != mapWallet.end(); ++it)
-           vCoins.push_back(&(*it).second);
-
-       CTxDB txdb("r");
-       BOOST_FOREACH(const CWalletTx* pcoin, vCoins)
-       {
-           // Find the corresponding transaction index
-           CTxIndex txindex;
-           if (!txdb.ReadTxIndex(pcoin->GetHash(), txindex))
-               continue;
-           for (int n=0; n < pcoin->vout.size(); n++)
-           {
-               if (pcoin->IsSpent(n) && (txindex.vSpent.size() <= n || txindex.vSpent[n].IsNull()))
-               {
-                   printf("CheckSpentCoins found lost coin %sppc %s[%d]\n", FormatMoney(pcoin->GetCredit()).c_str(), pcoin->GetHash().ToString().c_str(), n);
-                   nMismatchFound++;
-                   nBalanceInQuestion += pcoin->vout[n].nValue;
-               }
-               else if (!pcoin->IsSpent(n) && (txindex.vSpent.size() > n && !txindex.vSpent[n].IsNull()))
-               {
-                   printf("CheckSpentCoins found spent coin %sppc %s[%d]\n", FormatMoney(pcoin->GetCredit()).c_str(), pcoin->GetHash().ToString().c_str(), n);
-                   nMismatchFound++;
-                   nBalanceInQuestion += pcoin->vout[n].nValue;
-               }
-           }
-       }
+
+    LOCK(cs_wallet);
+    vector<const CWalletTx*> vCoins;
+    vCoins.reserve(mapWallet.size());
+    for (map<uint256, CWalletTx>::const_iterator it = mapWallet.begin(); it != mapWallet.end(); ++it)
+        vCoins.push_back(&(*it).second);
+ 
+    CTxDB txdb("r");
+    BOOST_FOREACH(const CWalletTx* pcoin, vCoins)
+    {
+        // Find the corresponding transaction index
+        CTxIndex txindex;
+        if (!txdb.ReadTxIndex(pcoin->GetHash(), txindex))
+            continue;
+        for (int n=0; n < pcoin->vout.size(); n++)
+        {
+            if (pcoin->IsSpent(n) && (txindex.vSpent.size() <= n || txindex.vSpent[n].IsNull()))
+            {
+                printf("CheckSpentCoins found lost coin %sppc %s[%d]\n", FormatMoney(pcoin->GetCredit()).c_str(), pcoin->GetHash().ToString().c_str(), n);
+                nMismatchFound++;
+                nBalanceInQuestion += pcoin->vout[n].nValue;
+            }
+            else if (!pcoin->IsSpent(n) && (txindex.vSpent.size() > n && !txindex.vSpent[n].IsNull()))
+            {
+                printf("CheckSpentCoins found spent coin %sppc %s[%d]\n", FormatMoney(pcoin->GetCredit()).c_str(), pcoin->GetHash().ToString().c_str(), n);
+                nMismatchFound++;
+                nBalanceInQuestion += pcoin->vout[n].nValue;
+            }
+        }
     }
     return (nMismatchFound == 0);
 }
@@ -1714,40 +1683,39 @@
 {
     nMismatchFound = 0;
     nBalanceInQuestion = 0;
-    CRITICAL_BLOCK(cs_wallet)
-    {
-       vector<CWalletTx*> vCoins;
-       vCoins.reserve(mapWallet.size());
-       for (map<uint256, CWalletTx>::iterator it = mapWallet.begin(); it != mapWallet.end(); ++it)
-           vCoins.push_back(&(*it).second);
-
-       CTxDB txdb("r");
-       BOOST_FOREACH(CWalletTx* pcoin, vCoins)
-       {
-           // Find the corresponding transaction index
-           CTxIndex txindex;
-           if (!txdb.ReadTxIndex(pcoin->GetHash(), txindex))
-               continue;
-           for (int n=0; n < pcoin->vout.size(); n++)
-           {
-               if (pcoin->IsSpent(n) && (txindex.vSpent.size() <= n || txindex.vSpent[n].IsNull()))
-               {
-                   printf("FixSpentCoins found lost coin %sppc %s[%d]\n", FormatMoney(pcoin->GetCredit()).c_str(), pcoin->GetHash().ToString().c_str(), n);
-                   nMismatchFound++;
-                   nBalanceInQuestion += pcoin->vout[n].nValue;
-                   pcoin->MarkUnspent(n);
-                   pcoin->WriteToDisk();
-               }
-               else if (!pcoin->IsSpent(n) && (txindex.vSpent.size() > n && !txindex.vSpent[n].IsNull()))
-               {
-                   printf("FixSpentCoins found spent coin %sppc %s[%d]\n", FormatMoney(pcoin->GetCredit()).c_str(), pcoin->GetHash().ToString().c_str(), n);
-                   nMismatchFound++;
-                   nBalanceInQuestion += pcoin->vout[n].nValue;
-                   pcoin->MarkSpent(n);
-                   pcoin->WriteToDisk();
-               }
-           }
-       }
+
+    LOCK(cs_wallet);
+    vector<CWalletTx*> vCoins;
+    vCoins.reserve(mapWallet.size());
+    for (map<uint256, CWalletTx>::iterator it = mapWallet.begin(); it != mapWallet.end(); ++it)
+        vCoins.push_back(&(*it).second);
+
+    CTxDB txdb("r");
+    BOOST_FOREACH(CWalletTx* pcoin, vCoins)
+    {
+        // Find the corresponding transaction index
+        CTxIndex txindex;
+        if (!txdb.ReadTxIndex(pcoin->GetHash(), txindex))
+            continue;
+        for (int n=0; n < pcoin->vout.size(); n++)
+        {
+            if (pcoin->IsSpent(n) && (txindex.vSpent.size() <= n || txindex.vSpent[n].IsNull()))
+            {
+                printf("FixSpentCoins found lost coin %sppc %s[%d]\n", FormatMoney(pcoin->GetCredit()).c_str(), pcoin->GetHash().ToString().c_str(), n);
+                nMismatchFound++;
+                nBalanceInQuestion += pcoin->vout[n].nValue;
+                pcoin->MarkUnspent(n);
+                pcoin->WriteToDisk();
+            }
+            else if (!pcoin->IsSpent(n) && (txindex.vSpent.size() > n && !txindex.vSpent[n].IsNull()))
+            {
+                printf("FixSpentCoins found spent coin %sppc %s[%d]\n", FormatMoney(pcoin->GetCredit()).c_str(), pcoin->GetHash().ToString().c_str(), n);
+                nMismatchFound++;
+                nBalanceInQuestion += pcoin->vout[n].nValue;
+                pcoin->MarkSpent(n);
+                pcoin->WriteToDisk();
+            }
+        }
     }
 }
 
@@ -1756,19 +1724,18 @@
 {
     if (!tx.IsCoinStake() || !IsFromMe(tx))
         return; // only disconnecting coinstake requires marking input unspent
-    CRITICAL_BLOCK(cs_wallet)
-    {
-        BOOST_FOREACH(const CTxIn& txin, tx.vin)
-        {
-            map<uint256, CWalletTx>::iterator mi = mapWallet.find(txin.prevout.hash);
-            if (mi != mapWallet.end())
-            {
-                CWalletTx& prev = (*mi).second;
-                if (txin.prevout.n < prev.vout.size() && IsMine(prev.vout[txin.prevout.n]))
-                {
-                    prev.MarkUnspent(txin.prevout.n);
-                    prev.WriteToDisk();
-                }
+
+    LOCK(cs_wallet);
+    BOOST_FOREACH(const CTxIn& txin, tx.vin)
+    {
+        map<uint256, CWalletTx>::iterator mi = mapWallet.find(txin.prevout.hash);
+        if (mi != mapWallet.end())
+        {
+            CWalletTx& prev = (*mi).second;
+            if (txin.prevout.n < prev.vout.size() && IsMine(prev.vout[txin.prevout.n]))
+            {
+                prev.MarkUnspent(txin.prevout.n);
+                prev.WriteToDisk();
             }
         }
     }
